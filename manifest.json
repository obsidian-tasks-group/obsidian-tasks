--- conflicted
+++ resolved
@@ -1,13 +1,8 @@
 {
   "id": "obsidian-tasks-plugin",
   "name": "Tasks",
-<<<<<<< HEAD
-  "version": "1.24.0",
+  "version": "2.0.0",
   "minAppVersion": "1.1.1",
-=======
-  "version": "2.0.0",
-  "minAppVersion": "0.14.6",
->>>>>>> af485689
   "description": "Task management for Obsidian",
   "author": "Martin Schenck and Clare Macrae",
   "authorUrl": "https://github.com/obsidian-tasks-group",
