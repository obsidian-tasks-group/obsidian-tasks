/**
 * @jest-environment jsdom
 */
import moment from 'moment';
<<<<<<< HEAD
=======
import { GlobalFilter } from '../../../src/Config/GlobalFilter';
>>>>>>> 24b9ee8e
import { GlobalQuery } from '../../../src/Config/GlobalQuery';
import { verifyQuery, verifyTaskBlockExplanation } from '../../TestingTools/ApprovalTestHelpers';
import { resetSettings } from '../../../src/Config/Settings';
window.moment = moment;

function checkExplainPresentAndVerify(blockQuery: string) {
    expect(blockQuery.includes('explain')).toEqual(true);
    verifyQuery(blockQuery);
}

describe('explain', () => {
    beforeAll(() => {
        jest.useFakeTimers();
        jest.setSystemTime(new Date(2022, 9, 21)); // 2022-10-21
    });

    afterAll(() => {
        jest.useRealTimers();
    });

    afterEach(resetSettings);

    it('expands dates', () => {
        // Arrange
        const instructions: string = `
starts after 2 years ago
scheduled after 1 week ago
due before tomorrow
explain`;

        // Act, Assert
        checkExplainPresentAndVerify(instructions);
<<<<<<< HEAD
        verifyTaskBlockExplanation(instructions, new GlobalQuery());
=======
        verifyTaskBlockExplanation(instructions, new GlobalFilter(), new GlobalQuery());
>>>>>>> 24b9ee8e
    });

    it('boolean combinations', () => {
        // Arrange
        const instructions: string = `
explain
not done
(due before tomorrow) AND (is recurring)`;

        // Act, Assert
        checkExplainPresentAndVerify(instructions);
<<<<<<< HEAD
        verifyTaskBlockExplanation(instructions, new GlobalQuery());
=======
        verifyTaskBlockExplanation(instructions, new GlobalFilter(), new GlobalQuery());
>>>>>>> 24b9ee8e
    });

    it('nested boolean combinations', () => {
        // Arrange
        const instructions: string = `
explain
( (description includes 1) AND (description includes 2) AND (description includes 3) ) OR ( (description includes 5) AND (description includes 6) AND (description includes 7) ) AND NOT (description includes 7)`;

        // Act, Assert
        checkExplainPresentAndVerify(instructions);
<<<<<<< HEAD
        verifyTaskBlockExplanation(instructions, new GlobalQuery());
=======
        verifyTaskBlockExplanation(instructions, new GlobalFilter(), new GlobalQuery());
>>>>>>> 24b9ee8e
    });

    it('regular expression', () => {
        // Arrange
        const instructions: string = `
explain
path regex matches /^Root/Sub-Folder/Sample File\\.md/i`;

        // Act, Assert
        checkExplainPresentAndVerify(instructions);
<<<<<<< HEAD
        verifyTaskBlockExplanation(instructions, new GlobalQuery());
=======
        verifyTaskBlockExplanation(instructions, new GlobalFilter(), new GlobalQuery());
>>>>>>> 24b9ee8e
    });

    const globalQueryLine = `limit 50
heading includes tasks`;
    it('example global query', () => {
        // Act, Assert
        verifyQuery(globalQueryLine);
    });

    it('explains task block with global query active', () => {
        // Arrange
        const globalQuery = new GlobalQuery(globalQueryLine);
        const blockQuery = `
not done
due next week
explain`;

        // Act, Assert
        checkExplainPresentAndVerify(blockQuery);
<<<<<<< HEAD
        verifyTaskBlockExplanation(blockQuery, globalQuery);
=======
        verifyTaskBlockExplanation(blockQuery, new GlobalFilter(), globalQuery);
>>>>>>> 24b9ee8e
    });

    it('placeholders', () => {
        // Arrange
        const instructions: string = `
explain
path includes {{query.file.path}}
root includes {{query.file.root}}
folder includes {{query.file.folder}}
filename includes {{query.file.filename}}`;

        // Act, Assert
        checkExplainPresentAndVerify(instructions);
<<<<<<< HEAD
        verifyTaskBlockExplanation(instructions, new GlobalQuery());
=======
        verifyTaskBlockExplanation(instructions, new GlobalFilter(), new GlobalQuery());
>>>>>>> 24b9ee8e
    });

    it('placeholders error', () => {
        // Arrange
        const instructions: string = `
# query.file.fileName is invalid, because of the capital N.
# query.file.filename is the correct property name.
filename includes {{query.file.fileName}}`;

        // Act, Assert
        verifyQuery(instructions); // This does not have an explain, so does not call checkExplainPresentAndVerify()
<<<<<<< HEAD
        verifyTaskBlockExplanation(instructions, new GlobalQuery());
=======
        verifyTaskBlockExplanation(instructions, new GlobalFilter(), new GlobalQuery());
>>>>>>> 24b9ee8e
    });
});<|MERGE_RESOLUTION|>--- conflicted
+++ resolved
@@ -2,10 +2,7 @@
  * @jest-environment jsdom
  */
 import moment from 'moment';
-<<<<<<< HEAD
-=======
 import { GlobalFilter } from '../../../src/Config/GlobalFilter';
->>>>>>> 24b9ee8e
 import { GlobalQuery } from '../../../src/Config/GlobalQuery';
 import { verifyQuery, verifyTaskBlockExplanation } from '../../TestingTools/ApprovalTestHelpers';
 import { resetSettings } from '../../../src/Config/Settings';
@@ -38,11 +35,7 @@
 
         // Act, Assert
         checkExplainPresentAndVerify(instructions);
-<<<<<<< HEAD
-        verifyTaskBlockExplanation(instructions, new GlobalQuery());
-=======
         verifyTaskBlockExplanation(instructions, new GlobalFilter(), new GlobalQuery());
->>>>>>> 24b9ee8e
     });
 
     it('boolean combinations', () => {
@@ -54,11 +47,7 @@
 
         // Act, Assert
         checkExplainPresentAndVerify(instructions);
-<<<<<<< HEAD
-        verifyTaskBlockExplanation(instructions, new GlobalQuery());
-=======
         verifyTaskBlockExplanation(instructions, new GlobalFilter(), new GlobalQuery());
->>>>>>> 24b9ee8e
     });
 
     it('nested boolean combinations', () => {
@@ -69,11 +58,7 @@
 
         // Act, Assert
         checkExplainPresentAndVerify(instructions);
-<<<<<<< HEAD
-        verifyTaskBlockExplanation(instructions, new GlobalQuery());
-=======
         verifyTaskBlockExplanation(instructions, new GlobalFilter(), new GlobalQuery());
->>>>>>> 24b9ee8e
     });
 
     it('regular expression', () => {
@@ -84,11 +69,7 @@
 
         // Act, Assert
         checkExplainPresentAndVerify(instructions);
-<<<<<<< HEAD
-        verifyTaskBlockExplanation(instructions, new GlobalQuery());
-=======
         verifyTaskBlockExplanation(instructions, new GlobalFilter(), new GlobalQuery());
->>>>>>> 24b9ee8e
     });
 
     const globalQueryLine = `limit 50
@@ -108,11 +89,7 @@
 
         // Act, Assert
         checkExplainPresentAndVerify(blockQuery);
-<<<<<<< HEAD
-        verifyTaskBlockExplanation(blockQuery, globalQuery);
-=======
         verifyTaskBlockExplanation(blockQuery, new GlobalFilter(), globalQuery);
->>>>>>> 24b9ee8e
     });
 
     it('placeholders', () => {
@@ -126,11 +103,7 @@
 
         // Act, Assert
         checkExplainPresentAndVerify(instructions);
-<<<<<<< HEAD
-        verifyTaskBlockExplanation(instructions, new GlobalQuery());
-=======
         verifyTaskBlockExplanation(instructions, new GlobalFilter(), new GlobalQuery());
->>>>>>> 24b9ee8e
     });
 
     it('placeholders error', () => {
@@ -142,10 +115,6 @@
 
         // Act, Assert
         verifyQuery(instructions); // This does not have an explain, so does not call checkExplainPresentAndVerify()
-<<<<<<< HEAD
-        verifyTaskBlockExplanation(instructions, new GlobalQuery());
-=======
         verifyTaskBlockExplanation(instructions, new GlobalFilter(), new GlobalQuery());
->>>>>>> 24b9ee8e
     });
 });