/**
 * @jest-environment jsdom
 */
import moment from 'moment';
import { Query } from '../src/Query/Query';
import { Status } from '../src/Status';
import { Priority, Task } from '../src/Task';
import { GlobalFilter } from '../src/Config/GlobalFilter';
import { TaskLocation } from '../src/TaskLocation';
import { createTasksFromMarkdown, fromLine } from './TestHelpers';
import { shouldSupportFiltering } from './TestingTools/FilterTestHelpers';
import type { FilteringCase } from './TestingTools/FilterTestHelpers';
import { TaskBuilder } from './TestingTools/TaskBuilder';

window.moment = moment;

describe('Query parsing', () => {
    // In alphabetical order, please
    const filters = [
        'created after 2021-12-27',
        'created before 2021-12-27',
        'created date is invalid',
        'created in 2021-12-27 2021-12-29',
        'created on 2021-12-27',
        'created this week',
        'description does not include wibble',
        'description includes AND', // Verify Query doesn't confuse this with a boolean query
        'description includes wibble',
        'done after 2021-12-27',
        'done before 2021-12-27',
        'done date is invalid',
        'done in 2021-12-27 2021-12-29',
        'done on 2021-12-27',
        'done this week',
        'done',
        'due after 2021-12-27',
        'due before 2021-12-27',
        'due date is invalid',
        'due in 2021-12-27 2021-12-29',
        'due on 2021-12-27',
        'due this week',
        'exclude sub-items',
        'filename includes wibble',
        'happens after 2021-12-27',
        'happens before 2021-12-27',
        'happens in 2021-12-27 2021-12-29',
        'happens on 2021-12-27',
        'happens this week',
        'has created date',
        'has done date',
        'has due date',
        'has happens date',
        'has reminder date',
        'has scheduled date',
        'has start date',
        'has tags',
        'has tag',
        'heading does not include wibble',
        'heading includes AND', // Verify Query doesn't confuse this with a boolean query
        'heading includes wibble',
        'is not recurring',
        'is recurring',
        'no created date',
        'no due date',
        'no due date',
        'no happens date',
        'no reminder date',
        'no scheduled date',
        'no start date',
        'no tags',
        'no tag',
        'not done',
        'path does not include some/path',
        'path includes AND', // Verify Query doesn't confuse this with a boolean query
        'path includes some/path',
        'priority is above none',
        'priority is below none',
        'priority is high',
        'priority is low',
        'priority is medium',
        'priority is none',
        'recurrence does not include wednesday',
        'recurrence includes wednesday',
        'reminder after 2021-12-27',
        'reminder after yesterday',
        'reminder before 2021-12-27',
        'reminder date is invalid',
        'reminder in 2021-12-27 2021-12-29',
        'reminder on 2021-12-27',
        'reminder this week',
        'scheduled after 2021-12-27',
        'scheduled before 2021-12-27',
        'scheduled date is invalid',
        'scheduled in 2021-12-27 2021-12-29',
        'scheduled on 2021-12-27',
        'scheduled this week',
        'start date is invalid',
        'starts after 2021-12-27',
        'starts before 2021-12-27',
        'starts in 2021-12-27 2021-12-29',
        'starts on 2021-12-27',
        'starts this week',
        'status.name includes cancelled',
        'status.type is IN_PROGRESS',
        'tag does not include #sometag',
        'tag does not include sometag',
        'tag includes #sometag',
        'tag includes AND', // Verify Query doesn't confuse this with a boolean query
        'tag includes sometag',
        'tags do not include #sometag',
        'tags do not include sometag',
        'tags include #sometag',
        'tags include sometag',
    ];

    /**
     * As more and more filters are added via the Field class, and tested
     * outside of this test file, there is the chance that someone thinks that
     * they have correctly added a new filter option, but forgotten to register
     * it in the FilterParser.ts file.
     *
     * This set of tests exists as a growing list of sample filters, and purely checks
     * that the Query class parses them successfully.
     *
     * A failure here means that the Query constructor or FilterParser.ts is missing code to
     * recognise one of the supported instructions.
     */
    describe('should recognise every supported filter', () => {
        test.concurrent.each<string>(filters)('recognises %j', (filter) => {
            // Arrange
            const query = new Query({ source: filter });

            // Assert
            expect(query.error).toBeUndefined();
            expect(query.filters.length).toEqual(1);
            expect(query.filters[0]).toBeDefined();
        });
    });

    describe('should not confuse a boolean query for any other single field', () => {
        test.concurrent.each<string>(filters)('sub-query %j is recognized inside a boolean query', (filter) => {
            // Arrange
            // For every sub-query from the filters list above, compose a boolean query that is always
            // true, in the format (expression) OR NOT (expression)
            const queryString = `(${filter}) OR NOT (${filter})`;
            const query = new Query({ source: queryString });

            const taskLine = '- [ ] this is a task due 📅 2021-09-12 #inside_tag ⏫ #some/tags_with_underscore';
            const task = fromLine({
                line: taskLine,
            });

            // Assert
            expect(query.error).toBeUndefined();
            expect(query.filters.length).toEqual(1);
            expect(query.filters[0]).toBeDefined();
            // If the boolean query and its sub-query are parsed correctly, the expression should always be true
            expect(query.filters[0].filterFunction(task)).toBeTruthy();
        });
    });

    describe('should recognise every sort instruction', () => {
        // In alphabetical order, please
        const filters = [
            'sort by created reverse',
            'sort by created',
            'sort by description reverse',
            'sort by description',
            'sort by done reverse',
            'sort by done',
            'sort by due reverse',
            'sort by due',
            'sort by filename',
            'sort by happens',
            'sort by heading',
            'sort by path reverse',
            'sort by path',
            'sort by priority reverse',
            'sort by priority',
<<<<<<< HEAD
            'sort by reminder reverse',
            'sort by reminder',
=======
            'sort by recurring',
>>>>>>> 8a4bdf38
            'sort by scheduled reverse',
            'sort by scheduled',
            'sort by start reverse',
            'sort by start',
            'sort by status reverse',
            'sort by status',
            'sort by status.name',
            'sort by status.name reverse',
            'sort by status.type',
            'sort by status.type reverse',
            'sort by tag 5',
            'sort by tag reverse 3',
            'sort by tag reverse',
            'sort by tag',
            'sort by urgency reverse',
            'sort by urgency',
        ];
        test.concurrent.each<string>(filters)('recognises %j', (filter) => {
            // Arrange
            const query = new Query({ source: filter });

            // Assert
            expect(query.error).toBeUndefined();
            expect(query.sorting.length).toEqual(1);
            expect(query.sorting[0]).toBeDefined();
        });
    });

    describe('should recognise every group instruction', () => {
        // In alphabetical order, please
        const filters = [
            'group by created',
            'group by created reverse',
            'group by backlink',
            'group by backlink reverse',
            'group by done',
            'group by done reverse',
            'group by due',
            'group by due reverse',
            'group by filename',
            'group by filename reverse',
            'group by folder',
            'group by folder reverse',
            'group by happens',
            'group by happens reverse',
            'group by heading',
            'group by heading reverse',
            'group by path',
            'group by path reverse',
            'group by priority',
            'group by priority reverse',
            'group by recurrence',
            'group by recurrence reverse',
            'group by recurring',
<<<<<<< HEAD
            'group by reminder',
=======
            'group by recurring reverse',
>>>>>>> 8a4bdf38
            'group by root',
            'group by root reverse',
            'group by scheduled',
            'group by scheduled reverse',
            'group by start',
            'group by start reverse',
            'group by status',
            'group by status reverse',
            'group by status.name',
            'group by status.name reverse',
            'group by status.type',
            'group by status.type reverse',
            'group by tags',
            'group by tags reverse',
            'group by urgency',
            'group by urgency reverse',
        ];
        test.concurrent.each<string>(filters)('recognises %j', (filter) => {
            // Arrange
            const query = new Query({ source: filter });

            // Assert
            expect(query.error).toBeUndefined();
            expect(query.grouping.length).toEqual(1);
            expect(query.grouping[0]).toBeDefined();
        });
    });

    describe('should recognise every other instruction', () => {
        // In alphabetical order, please
        const filters = [
            '# Comment lines are ignored',
            'explain',
            'hide backlink',
            'hide created date',
            'hide done date',
            'hide due date',
            'hide edit button',
            'hide priority',
            'hide recurrence rule',
            'hide reminder date',
            'hide scheduled date',
            'hide start date',
            'hide task count',
            'hide urgency',
            'limit 42',
            'limit to 42 tasks',
            'limit groups 31',
            'limit groups to 31 tasks',
            'short mode',
            'short',
            'show backlink',
            'show done date',
            'show due date',
            'show edit button',
            'show priority',
            'show recurrence rule',
            'show reminder date',
            'show scheduled date',
            'show created date',
            'show start date',
            'show task count',
            'show urgency',
        ];
        test.concurrent.each<string>(filters)('recognises %j', (filter) => {
            // Arrange
            const query = new Query({ source: filter });

            // Assert
            expect(query.error).toBeUndefined();
        });
    });

    describe('should recognize boolean queries', () => {
        const filters = [
            '# Comment lines are ignored',
            '(description includes wibble) OR (has due date)',
            '(has due date) OR ((has start date) AND (due after 2021-12-27))',
            '(is not recurring) XOR ((path includes ab/c) OR (happens before 2021-12-27))',
        ];
        test.concurrent.each<string>(filters)('recognises %j', (filter) => {
            // Arrange
            const query = new Query({ source: filter });

            // Assert
            expect(query.error).toBeUndefined();
        });
    });

    it('should parse ambiguous sort by queries correctly', () => {
        expect(new Query({ source: 'sort by status' }).sorting[0].property).toEqual('status');
        expect(new Query({ source: 'sort by status.name' }).sorting[0].property).toEqual('status.name');
    });

    it('should parse ambiguous group by queries correctly', () => {
        expect(new Query({ source: 'group by status' }).grouping[0].property).toEqual('status');
        expect(new Query({ source: 'group by status.name' }).grouping[0].property).toEqual('status.name');
        expect(new Query({ source: 'group by status.type' }).grouping[0].property).toEqual('status.type');
    });
});

describe('Query', () => {
    describe('filtering', () => {
        it('filters paths case insensitive', () => {
            // Arrange
            const tasks = [
                new Task({
                    status: Status.TODO,
                    description: 'description',
                    taskLocation: TaskLocation.fromUnknownPosition('Ab/C D'),
                    indentation: '',
                    listMarker: '-',
                    priority: Priority.None,
                    startDate: null,
                    scheduledDate: null,
                    dueDate: null,
                    doneDate: null,
                    recurrence: null,
                    blockLink: '',
                    tags: [],
                    reminder: null,
                    originalMarkdown: '',
                    scheduledDateIsInferred: false,
                    createdDate: null,
                }),
                new Task({
                    status: Status.TODO,
                    description: 'description',
                    taskLocation: TaskLocation.fromUnknownPosition('FF/C D'),
                    indentation: '',
                    listMarker: '-',
                    priority: Priority.None,
                    startDate: null,
                    scheduledDate: null,
                    dueDate: null,
                    doneDate: null,
                    recurrence: null,
                    blockLink: '',
                    tags: [],
                    reminder: null,
                    originalMarkdown: '',
                    scheduledDateIsInferred: false,
                    createdDate: null,
                }),
            ];
            const input = 'path includes ab/c d';
            const query = new Query({ source: input });

            // Act
            let filteredTasks = [...tasks];
            query.filters.forEach((filter) => {
                filteredTasks = filteredTasks.filter(filter.filterFunction);
            });

            // Assert
            expect(filteredTasks.length).toEqual(1);
            expect(filteredTasks[0]).toEqual(tasks[0]);
        });

        test.concurrent.each<[string, FilteringCase]>([
            [
                'by due date presence',
                {
                    filters: ['has due date'],
                    tasks: [
                        '- [ ] task 1',
                        '- [ ] task 2 🛫 2022-04-20 ⏳ 2022-04-20 📅 2022-04-20',
                        '- [ ] task 3 📅 2022-04-20',
                    ],
                    expectedResult: [
                        '- [ ] task 2 🛫 2022-04-20 ⏳ 2022-04-20 📅 2022-04-20',
                        '- [ ] task 3 📅 2022-04-20',
                    ],
                },
            ],
            [
                'by start date presence',
                {
                    filters: ['has start date'],
                    tasks: [
                        '- [ ] task 1',
                        '- [ ] task 2 🛫 2022-04-20 ⏳ 2022-04-20 📅 2022-04-20',
                        '- [ ] task 3 🛫 2022-04-20',
                    ],
                    expectedResult: [
                        '- [ ] task 2 🛫 2022-04-20 ⏳ 2022-04-20 📅 2022-04-20',
                        '- [ ] task 3 🛫 2022-04-20',
                    ],
                },
            ],
            [
                'by scheduled date presence',
                {
                    filters: ['has scheduled date'],
                    tasks: [
                        '- [ ] task 1',
                        '- [ ] task 2 🛫 2022-04-20 ⏳ 2022-04-20 📅 2022-04-20',
                        '- [ ] task 3 ⏳ 2022-04-20',
                    ],
                    expectedResult: [
                        '- [ ] task 2 🛫 2022-04-20 ⏳ 2022-04-20 📅 2022-04-20',
                        '- [ ] task 3 ⏳ 2022-04-20',
                    ],
                },
            ],
            [
                'by reminder date presence',
                {
                    filters: ['has reminder date'],
                    tasks: [
                        '- [ ] task 1',
                        '- [ ] task 2 🛫 2022-04-20 ⏳ 2022-04-20 ⏰️ 2022-04-20',
                        '- [ ] task 3 ⏰️ 2022-04-20',
                    ],
                    expectedResult: [
                        '- [ ] task 2 🛫 2022-04-20 ⏳ 2022-04-20 ⏰️ 2022-04-20',
                        '- [ ] task 3 ⏰️ 2022-04-20',
                    ],
                },
            ],
            [
                'by due date absence',
                {
                    filters: ['no due date'],
                    tasks: [
                        '- [ ] task 1',
                        '- [ ] task 2 🛫 2022-04-20 ⏳ 2022-04-20 📅 2022-04-20',
                        '- [ ] task 3 📅 2022-04-20',
                    ],
                    expectedResult: ['- [ ] task 1'],
                },
            ],
            [
                'by start date absence',
                {
                    filters: ['no start date'],
                    tasks: [
                        '- [ ] task 1',
                        '- [ ] task 2 🛫 2022-04-20 ⏳ 2022-04-20 📅 2022-04-20',
                        '- [ ] task 3 🛫 2022-04-20',
                    ],
                    expectedResult: ['- [ ] task 1'],
                },
            ],
            [
                'by scheduled date absence',
                {
                    filters: ['no scheduled date'],
                    tasks: [
                        '- [ ] task 1',
                        '- [ ] task 2 🛫 2022-04-20 ⏳ 2022-04-20 📅 2022-04-20',
                        '- [ ] task 3 ⏳ 2022-04-20',
                    ],
                    expectedResult: ['- [ ] task 1'],
                },
            ],
            [
                'by reminder date absence',
                {
                    filters: ['no reminder date'],
                    tasks: [
                        '- [ ] task 1',
                        '- [ ] task 2 🛫 2022-04-20 ⏳ 2022-04-20 ⏰️ 2022-04-20',
                        '- [ ] task 3 ⏰️ 2022-04-20',
                    ],
                    expectedResult: ['- [ ] task 1'],
                },
            ],
            [
                'by start date (before)',
                {
                    filters: ['starts before 2022-04-20'],
                    tasks: [
                        '- [ ] task 1',
                        '- [ ] task 2 🛫 2022-04-15',
                        '- [ ] task 3 🛫 2022-04-20',
                        '- [ ] task 4 🛫 2022-04-25',
                    ],
                    expectedResult: [
                        '- [ ] task 1', // reference: https://publish.obsidian.md/tasks/Queries/Filters#Start+Date
                        '- [ ] task 2 🛫 2022-04-15',
                    ],
                },
            ],
            [
                'by scheduled date (before)',
                {
                    filters: ['scheduled before 2022-04-20'],
                    tasks: [
                        '- [ ] task 1',
                        '- [ ] task 2 ⏳ 2022-04-15',
                        '- [ ] task 3 ⏳ 2022-04-20',
                        '- [ ] task 4 ⏳ 2022-04-25',
                    ],
                    expectedResult: ['- [ ] task 2 ⏳ 2022-04-15'],
                },
            ],
            [
                'by done date (before)',
                {
                    filters: ['done before 2022-12-23'],
                    tasks: [
                        '- [ ] I am done before filter, and should pass ✅ 2022-12-01',
                        '- [ ] I have no done date, so should fail',
                    ],
                    expectedResult: ['- [ ] I am done before filter, and should pass ✅ 2022-12-01'],
                },
            ],
        ])('should support filtering %s', (_, { tasks: allTaskLines, filters, expectedResult }) => {
            shouldSupportFiltering(filters, allTaskLines, expectedResult);
        });
    });

    describe('filtering with "happens"', () => {
        type HappensCase = {
            description: string;
            happensFilter: string;

            due?: string;
            scheduled?: string;
            start?: string;
            done?: string;

            taskShouldMatch: boolean;
        };

        const HappensCases: Array<HappensCase> = [
            // Assumptions made:
            // - That the date-parsing is valid, and we do not need to validate dates

            // ----------------------------------------------------------------
            // Simple date checks - using 'on'
            {
                description: 'on: should match if due matches',
                happensFilter: 'happens on 2012-03-04',
                due: '2012-03-04',
                taskShouldMatch: true,
            },
            {
                description: 'on: should match if scheduled matches',
                happensFilter: 'happens on 2012-03-04',
                scheduled: '2012-03-04',
                taskShouldMatch: true,
            },
            {
                description: 'on: should match if start matches',
                happensFilter: 'happens on 2012-03-04',
                start: '2012-03-04',
                taskShouldMatch: true,
            },
            {
                description: 'on: the on keyword should be optional',
                happensFilter: 'happens 2012-03-04',
                start: '2012-03-04',
                taskShouldMatch: true,
            },

            // ----------------------------------------------------------------
            // Ignores 'done' date
            {
                description: 'on: should not match if only done date matches',
                happensFilter: 'happens on 2012-03-04',
                done: '2012-03-04',
                taskShouldMatch: false,
            },

            // ----------------------------------------------------------------
            // 'before'
            {
                description: 'before: should match if a date is before specified date',
                happensFilter: 'happens before 2012-03-04',
                start: '2012-03-02',
                taskShouldMatch: true,
            },
            {
                description: 'before: should not match if a date is on specified date',
                happensFilter: 'happens before 2012-03-04',
                start: '2012-03-04',
                taskShouldMatch: false,
            },
            {
                description: 'before: should not match if a date is after specified date',
                happensFilter: 'happens before 2012-03-04',
                start: '2012-03-05',
                taskShouldMatch: false,
            },

            // ----------------------------------------------------------------
            // 'after'
            {
                description: 'after: should match if a date is after specified date',
                happensFilter: 'happens after 2012-03-04',
                start: '2012-03-05',
                taskShouldMatch: true,
            },
            {
                description: 'after: should not match if a date is on specified date',
                happensFilter: 'happens after 2012-03-04',
                start: '2012-03-04',
                taskShouldMatch: false,
            },
            {
                description: 'after: should not match if a date is before specified date',
                happensFilter: 'happens after 2012-03-04',
                start: '2012-03-03',
                taskShouldMatch: false,
            },

            // ----------------------------------------------------------------
            // multiple date values
            {
                description: 'multiple dates in task: should match if any date matches',
                happensFilter: 'happens on 2012-03-04',
                due: '2012-03-04',
                scheduled: '2012-03-05',
                start: '2012-03-06',
                taskShouldMatch: true,
            },
        ];

        test.concurrent.each<HappensCase>(HappensCases)(
            'filters via "happens" correctly (%j)',
            ({ happensFilter, due, scheduled, start, done, taskShouldMatch }) => {
                // Arrange
                const line = [
                    '- [ ] this is a task',
                    !!start && `🛫 ${start}`,
                    !!scheduled && `⏳ ${scheduled}`,
                    !!due && `📅 ${due}`,
                    !!done && `✅ ${done}`,
                ]
                    .filter(Boolean)
                    .join(' ');

                const expectedResult: Array<string> = [];
                if (taskShouldMatch) {
                    expectedResult.push(line);
                }

                // Act, Assert
                shouldSupportFiltering([happensFilter], [line], expectedResult);
            },
        );
    });

    describe('filtering with boolean operators', () => {
        test.concurrent.each<[string, FilteringCase]>([
            [
                'simple OR',
                {
                    filters: ['"has due date" OR (description includes special)'],
                    tasks: [
                        '- [ ] task 1',
                        '- [ ] task 2 🛫 2022-04-20 ⏳ 2022-04-20 📅 2022-04-20',
                        '- [ ] task 3 📅 2022-04-20',
                        '- [ ] special task 4',
                    ],
                    expectedResult: [
                        '- [ ] task 2 🛫 2022-04-20 ⏳ 2022-04-20 📅 2022-04-20',
                        '- [ ] task 3 📅 2022-04-20',
                        '- [ ] special task 4',
                    ],
                },
            ],
            [
                'simple AND',
                {
                    filters: ['(has start date) AND "description includes some"'],
                    tasks: [
                        '- [ ] task 1',
                        '- [ ] some task 2 🛫 2022-04-20 ⏳ 2022-04-20 📅 2022-04-20',
                        '- [ ] any task 3 🛫 2022-04-20',
                        '- [ ] special task 4',
                    ],
                    expectedResult: ['- [ ] some task 2 🛫 2022-04-20 ⏳ 2022-04-20 📅 2022-04-20'],
                },
            ],
            [
                'simple AND NOT',
                {
                    filters: ['(has start date) AND NOT (description includes some)'],
                    tasks: [
                        '- [ ] task 1',
                        '- [ ] some task 2 🛫 2022-04-20 ⏳ 2022-04-20 📅 2022-04-20',
                        '- [ ] any task 3 🛫 2022-04-20',
                        '- [ ] special task 4',
                    ],
                    expectedResult: ['- [ ] any task 3 🛫 2022-04-20'],
                },
            ],
            [
                'simple OR NOT',
                {
                    filters: ['(has start date) OR NOT (description includes special)'],
                    tasks: [
                        '- [ ] task 1',
                        '- [ ] some task 2 🛫 2022-04-20 ⏳ 2022-04-20 📅 2022-04-20',
                        '- [ ] any task 3 🛫 2022-04-20',
                        '- [ ] special task 4',
                    ],
                    expectedResult: [
                        '- [ ] task 1',
                        '- [ ] some task 2 🛫 2022-04-20 ⏳ 2022-04-20 📅 2022-04-20',
                        '- [ ] any task 3 🛫 2022-04-20',
                    ],
                },
            ],
            [
                'simple XOR',
                {
                    filters: ['(has start date) XOR (description includes special)'],
                    tasks: [
                        '- [ ] task 1',
                        '- [ ] special task 2 🛫 2022-04-20 ⏳ 2022-04-20 📅 2022-04-20',
                        '- [ ] any task 3 🛫 2022-04-20',
                        '- [ ] special task 4',
                    ],
                    expectedResult: ['- [ ] any task 3 🛫 2022-04-20', '- [ ] special task 4'],
                },
            ],
            [
                'simple NOT',
                {
                    filters: ['NOT (has start date)'],
                    tasks: [
                        '- [ ] task 1',
                        '- [ ] special task 2 🛫 2022-04-20 ⏳ 2022-04-20 📅 2022-04-20',
                        '- [ ] any task 3 🛫 2022-04-20',
                        '- [ ] special task 4',
                    ],
                    expectedResult: ['- [ ] task 1', '- [ ] special task 4'],
                },
            ],
            [
                'AND-first composition',
                {
                    filters: ['(has start date) AND ((description includes some) OR (has due date))'],
                    tasks: [
                        '- [ ] task 1',
                        '- [ ] some task 2 🛫 2022-04-20 ⏳ 2022-04-20 📅 2022-04-20',
                        '- [ ] any task 3 🛫 2022-04-20',
                        '- [ ] any task 4 🛫 2022-04-20 📅 2022-04-20',
                        '- [ ] special task 4',
                    ],
                    expectedResult: [
                        '- [ ] some task 2 🛫 2022-04-20 ⏳ 2022-04-20 📅 2022-04-20',
                        '- [ ] any task 4 🛫 2022-04-20 📅 2022-04-20',
                    ],
                },
            ],
            [
                'OR-first composition',
                {
                    filters: ['(has start date) OR ((description includes special) AND (has due date))'],
                    tasks: [
                        '- [ ] special task 1',
                        '- [ ] some task 2 🛫 2022-04-20 ⏳ 2022-04-20 📅 2022-04-20',
                        '- [ ] any task 3 🛫 2022-04-20',
                        '- [ ] any task 4 🛫 2022-04-20 📅 2022-04-20',
                        '- [ ] special task 4 📅 2022-04-20',
                    ],
                    expectedResult: [
                        '- [ ] some task 2 🛫 2022-04-20 ⏳ 2022-04-20 📅 2022-04-20',
                        '- [ ] any task 3 🛫 2022-04-20',
                        '- [ ] any task 4 🛫 2022-04-20 📅 2022-04-20',
                        '- [ ] special task 4 📅 2022-04-20',
                    ],
                },
            ],
            [
                'NOT-first composition',
                {
                    filters: ['NOT ((has start date) OR (description includes special))'],
                    tasks: [
                        '- [ ] regular task 1',
                        '- [ ] some task 2 🛫 2022-04-20 ⏳ 2022-04-20 📅 2022-04-20',
                        '- [ ] any task 3 🛫 2022-04-20',
                        '- [ ] any task 4 🛫 2022-04-20 📅 2022-04-20',
                        '- [ ] special task 4 📅 2022-04-20',
                    ],
                    expectedResult: ['- [ ] regular task 1'],
                },
            ],
        ])('should support boolean filtering %s', (_, { tasks: allTaskLines, filters, expectedResult }) => {
            shouldSupportFiltering(filters, allTaskLines, expectedResult);
        });
    });

    describe('sorting', () => {
        const doneTask = new TaskBuilder().status(Status.DONE).build();
        const todoTask = new TaskBuilder().status(Status.TODO).build();

        it('sort reverse returns -0 for equal tasks', () => {
            // This test was added when I discovered that reverse sort returns
            // -0 for equivalent tasks.
            // This is a test to demonstrate that current behevaiour,
            // rather than a test of the **required** behaviour.
            // If the behaviour changes and '0' is returned instead of '-0',
            // that is absolutely fine.
            const query = new Query({ source: 'sort by status reverse' });
            const sorter = query.sorting[0];

            expect(sorter!.comparator(todoTask, doneTask)).toEqual(1);
            expect(sorter!.comparator(doneTask, doneTask)).toEqual(-0); // Note the minus sign. It's a consequence of
            expect(sorter!.comparator(doneTask, todoTask)).toEqual(-1);
        });
    });

    describe('comments', () => {
        it('ignores comments', () => {
            // Arrange
            const input = '# I am a comment, which will be ignored';
            const query = new Query({ source: input });

            // Assert
            expect(query.error).toBeUndefined();
        });
    });

    describe('explanations', () => {
        afterEach(() => {
            GlobalFilter.reset();
        });

        it('should explain 0 filters', () => {
            const input = '';
            const query = new Query({ source: input });

            const expectedDisplayText = 'No filters supplied. All tasks will match the query.';
            expect(query.explainQuery()).toEqual(expectedDisplayText);
        });

        it('should explain 1 filter', () => {
            const input = 'description includes hello';
            const query = new Query({ source: input });

            const expectedDisplayText = `description includes hello
`;
            expect(query.explainQuery()).toEqual(expectedDisplayText);
        });

        it('should explain 2 filters', () => {
            const input = 'description includes hello\ndue 2012-01-23';
            const query = new Query({ source: input });

            const expectedDisplayText = `description includes hello

due 2012-01-23 =>
  due date is on 2012-01-23 (Monday 23rd January 2012)
`;
            expect(query.explainQuery()).toEqual(expectedDisplayText);
        });

        it('should explain limit 5', () => {
            const input = 'limit 5';
            const query = new Query({ source: input });

            const expectedDisplayText = `No filters supplied. All tasks will match the query.

At most 5 tasks.
`;
            expect(query.explainQuery()).toEqual(expectedDisplayText);
        });

        it('should explain limit 1', () => {
            const input = 'limit 1';
            const query = new Query({ source: input });

            const expectedDisplayText = `No filters supplied. All tasks will match the query.

At most 1 task.
`;
            expect(query.explainQuery()).toEqual(expectedDisplayText);
        });

        it('should explain limit 0', () => {
            const input = 'limit 0';
            const query = new Query({ source: input });

            const expectedDisplayText = `No filters supplied. All tasks will match the query.

At most 0 tasks.
`;
            expect(query.explainQuery()).toEqual(expectedDisplayText);
        });

        it('should explain group limit 4', () => {
            const input = 'limit groups 4';
            const query = new Query({ source: input });

            const expectedDisplayText = `No filters supplied. All tasks will match the query.

At most 4 tasks per group (if any "group by" options are supplied).
`;
            expect(query.explainQuery()).toEqual(expectedDisplayText);
        });

        it('should explain all limit options', () => {
            const input = 'limit 127\nlimit groups to 8 tasks';
            const query = new Query({ source: input });

            const expectedDisplayText = `No filters supplied. All tasks will match the query.

At most 127 tasks.


At most 8 tasks per group (if any "group by" options are supplied).
`;
            expect(query.explainQuery()).toEqual(expectedDisplayText);
        });
    });

    // This tests the parsing of 'group by' instructions.
    // Group.test.ts tests the actual grouping code.
    describe('grouping instructions', () => {
        it('should default to ungrouped', () => {
            // Arrange
            const source = '';
            const query = new Query({ source });

            // Assert
            expect(query.grouping.length).toEqual(0);
        });

        it('should parse a supported group command without error', () => {
            // Arrange
            const input = 'group by path';
            const query = new Query({ source: input });

            // Assert
            expect(query.error).toBeUndefined();
            expect(query.grouping.length).toEqual(1);
        });

        it('should log meaningful error for supported group type', () => {
            // Arrange
            const input = 'group by xxxx';
            const query = new Query({ source: input });

            // Assert
            // Check that the error message contains the actual problem line
            expect(query.error).toContain(input);
            expect(query.grouping.length).toEqual(0);
        });

        it('should apply limit correctly, after sorting tasks', () => {
            // Arrange
            const input = `
                # sorting by status will move the incomplete tasks first
                sort by status

                # grouping by status will give two groups: Done and Todo
                group by status

                # Apply a limit, to test which tasks make it to
                limit 2
                `;
            const query = new Query({ source: input });

            const tasksAsMarkdown = `
- [x] Task 1 - should not appear in output
- [x] Task 2 - should not appear in output
- [ ] Task 3 - will be sorted to 1st place, so should pass limit
- [ ] Task 4 - will be sorted to 2nd place, so should pass limit
- [ ] Task 5 - should not appear in output
- [ ] Task 6 - should not appear in output
            `;

            const tasks = createTasksFromMarkdown(tasksAsMarkdown, 'some_markdown_file', 'Some Heading');

            // Act
            const groups = query.applyQueryToTasks(tasks);

            // Assert
            expect(groups.groups.length).toEqual(1);
            const soleTaskGroup = groups.groups[0];
            const expectedTasks = `
- [ ] Task 3 - will be sorted to 1st place, so should pass limit
- [ ] Task 4 - will be sorted to 2nd place, so should pass limit
`;
            expect('\n' + soleTaskGroup.tasksAsStringOfLines()).toStrictEqual(expectedTasks);
        });

        it('should apply group limit correctly, after sorting tasks', () => {
            // Arrange
            const input = `
                # sorting by description will sort the tasks alphabetically
                sort by description

                # grouping by status will give two groups: Done and Todo
                group by status

                # Apply a limit, to test which tasks make it to
                limit groups 3
                `;
            const query = new Query({ source: input });

            const tasksAsMarkdown = `
- [x] Task 2 - will be in the first group and sorted after next one
- [x] Task 1 - will be in the first group
- [ ] Task 4 - will be sorted to 2nd place in the second group and pass the limit
- [ ] Task 6 - will be sorted to 4th place in the second group and NOT pass the limit
- [ ] Task 3 - will be sorted to 1st place in the second group and pass the limit
- [ ] Task 5 - will be sorted to 3nd place in the second group and pass the limit
            `;

            const tasks = createTasksFromMarkdown(tasksAsMarkdown, 'some_markdown_file', 'Some Heading');

            // Act
            const groups = query.applyQueryToTasks(tasks);

            // Assert
            expect(groups.groups.length).toEqual(2);
            expect(groups.totalTasksCount()).toEqual(5);
            expect(groups.groups[0].tasksAsStringOfLines()).toMatchInlineSnapshot(`
                "- [x] Task 1 - will be in the first group
                - [x] Task 2 - will be in the first group and sorted after next one
                "
            `);
            expect(groups.groups[1].tasksAsStringOfLines()).toMatchInlineSnapshot(`
                "- [ ] Task 3 - will be sorted to 1st place in the second group and pass the limit
                - [ ] Task 4 - will be sorted to 2nd place in the second group and pass the limit
                - [ ] Task 5 - will be sorted to 3nd place in the second group and pass the limit
                "
            `);
        });
    });
});<|MERGE_RESOLUTION|>--- conflicted
+++ resolved
@@ -177,12 +177,9 @@
             'sort by path',
             'sort by priority reverse',
             'sort by priority',
-<<<<<<< HEAD
+            'sort by recurring',
             'sort by reminder reverse',
             'sort by reminder',
-=======
-            'sort by recurring',
->>>>>>> 8a4bdf38
             'sort by scheduled reverse',
             'sort by scheduled',
             'sort by start reverse',
@@ -237,11 +234,9 @@
             'group by recurrence',
             'group by recurrence reverse',
             'group by recurring',
-<<<<<<< HEAD
+            'group by recurring reverse',
             'group by reminder',
-=======
-            'group by recurring reverse',
->>>>>>> 8a4bdf38
+            'group by reminder reverse',
             'group by root',
             'group by root reverse',
             'group by scheduled',
