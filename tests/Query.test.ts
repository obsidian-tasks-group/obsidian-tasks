/**
 * @jest-environment jsdom
 */
import moment from 'moment';
import { Query } from '../src/Query/Query';
import { Status } from '../src/Status';
import { Priority, Task } from '../src/Task';
import { GlobalFilter } from '../src/Config/GlobalFilter';
import { TaskLocation } from '../src/TaskLocation';
import { getFieldCreators } from '../src/Query/FilterParser';
import type { Field } from '../src/Query/Filter/Field';
import type { BooleanField } from '../src/Query/Filter/BooleanField';
import { SearchInfo } from '../src/Query/SearchInfo';
import { FilterOrErrorMessage } from '../src/Query/Filter/FilterOrErrorMessage';
import { Explanation } from '../src/Query/Explain/Explanation';
import { Filter } from '../src/Query/Filter/Filter';
import { DescriptionField } from '../src/Query/Filter/DescriptionField';
import { createTasksFromMarkdown, fromLine } from './TestHelpers';
import type { FilteringCase } from './TestingTools/FilterTestHelpers';
import { shouldSupportFiltering } from './TestingTools/FilterTestHelpers';
import { TaskBuilder } from './TestingTools/TaskBuilder';

window.moment = moment;

interface NamedField {
    name: string;
    field: Field;
}
const namedFields: ReadonlyArray<NamedField> = getFieldCreators()
    .map((creator) => {
        const field = creator();
        return { name: field.fieldName(), field };
    })
    .sort((a, b) => a.name.localeCompare(b.name, undefined, { numeric: true }));

function sortInstructionLines(filters: ReadonlyArray<string>) {
    // Sort a copy of the array of filters.
    return [...filters].sort((a: string, b: string) => a.localeCompare(b, undefined, { numeric: true }));
}

describe('Query parsing', () => {
    // In alphabetical order, please
    const filters: ReadonlyArray<string> = [
        '(due this week) AND (description includes Hello World)',
        'created after 2021-12-27',
        'created before 2021-12-27',
        'created date is invalid',
        'created in 2021-12-27 2021-12-29',
        'created on 2021-12-27',
        'created this week',
        'description does not include wibble',
        'description includes AND', // Verify Query doesn't confuse this with a boolean query
        'description includes wibble',
        'done',
        'done after 2021-12-27',
        'done before 2021-12-27',
        'done date is invalid',
        'done in 2021-12-27 2021-12-29',
        'done on 2021-12-27',
        'done this week',
        'due after 2021-12-27',
        'due before 2021-12-27',
        'due date is invalid',
        'due in 2021-12-27 2021-12-29',
        'due on 2021-12-27',
        'due this week',
        'exclude sub-items',
        'filename includes wibble',
        'filter by function task.isDone', // This cannot contain any () because of issue #1500
        'folder does not include some/path',
        'folder includes AND', // Verify Query doesn't confuse this with a boolean query
        'folder includes some/path',
        'happens after 2021-12-27',
        'happens before 2021-12-27',
        'happens in 2021-12-27 2021-12-29',
        'happens on 2021-12-27',
        'happens this week',
        'has created date',
        'has done date',
        'has due date',
        'has happens date',
        'has scheduled date',
        'has start date',
        'has tag',
        'has tags',
        'heading does not include wibble',
        'heading includes AND', // Verify Query doesn't confuse this with a boolean query
        'heading includes wibble',
        'is blocking',
        'is not blocked',
        'is not recurring',
        'is recurring',
        'no created date',
        'no due date',
        'no due date',
        'no happens date',
        'no scheduled date',
        'no start date',
        'no tag',
        'no tags',
        'not done',
        'path does not include some/path',
        'path includes AND', // Verify Query doesn't confuse this with a boolean query
        'path includes some/path',
        'priority is above none',
        'priority is below none',
        'priority is high',
        'priority is low',
        'priority is medium',
        'priority is none',
        'recurrence does not include wednesday',
        'recurrence includes wednesday',
        'root does not include some',
        'root includes AND', // Verify Query doesn't confuse this with a boolean query
        'root includes some',
        'scheduled after 2021-12-27',
        'scheduled before 2021-12-27',
        'scheduled date is invalid',
        'scheduled in 2021-12-27 2021-12-29',
        'scheduled on 2021-12-27',
        'scheduled this week',
        'start date is invalid',
        'starts after 2021-12-27',
        'starts before 2021-12-27',
        'starts in 2021-12-27 2021-12-29',
        'starts on 2021-12-27',
        'starts this week',
        'status.name includes cancelled',
        'status.type is IN_PROGRESS',
        'tag does not include #sometag',
        'tag does not include sometag',
        'tag includes #sometag',
        'tag includes AND', // Verify Query doesn't confuse this with a boolean query
        'tag includes sometag',
        'tags do not include #sometag',
        'tags do not include sometag',
        'tags include #sometag',
        'tags include sometag',
    ];

    /**
     * As more and more filters are added via the Field class, and tested
     * outside of this test file, there is the chance that someone thinks that
     * they have correctly added a new filter option, but forgotten to register
     * it in the FilterParser.ts file.
     *
     * This set of tests exists as a growing list of sample filters, and purely checks
     * that the Query class parses them successfully.
     *
     * A failure here means that the Query constructor or FilterParser.ts is missing code to
     * recognise one of the supported instructions.
     */
    describe('should recognise every supported filter', () => {
        test.concurrent.each<string>(filters)('recognises %j', (filter) => {
            // Arrange
            const query = new Query(filter);

            // Assert
            expect(query.error).toBeUndefined();
            expect(query.filters.length).toEqual(1);
            expect(query.filters[0]).toBeDefined();
        });

        it('sample lines really are in alphabetical order', () => {
            expect(filters).toStrictEqual(sortInstructionLines(filters));
        });

        function linesMatchingField(field: Field | BooleanField) {
            return filters.filter((instruction) => {
                return (
                    field.canCreateFilterForLine(instruction) &&
                    field.createFilterOrErrorMessage(instruction).error === undefined
                );
            });
        }

        describe.each(namedFields)('has sufficient sample "filter" lines for field "%s"', ({ name, field }) => {
            function fieldDoesNotSupportFiltering() {
                return name === 'backlink' || name === 'urgency';
            }

            // This is a bit weaker than the corresponding tests for 'sort by' and 'group by',
            // because so many of the Field classes support multiple different search lines.
            // But it has found a few missing test cases nevertheless.
            it('has at least one sample line for filter', () => {
                const matchingLines = linesMatchingField(field);
                if (fieldDoesNotSupportFiltering()) {
                    expect(matchingLines.length).toEqual(0);
                } else {
                    expect(matchingLines.length).toBeGreaterThan(0);
                }
            });
        });
    });

    describe('should not confuse a boolean query for any other single field', () => {
        test.concurrent.each<string>(filters)('sub-query %j is recognized inside a boolean query', (filter) => {
            // Arrange
            // For every sub-query from the filters list above, compose a boolean query that is always
            // true, in the format (expression) OR NOT (expression)
            const queryString = `(${filter}) OR NOT (${filter})`;
            const query = new Query(queryString);

            const taskLine = '- [ ] this is a task due 📅 2021-09-12 #inside_tag ⏫ #some/tags_with_underscore';
            const task = fromLine({
                line: taskLine,
            });

            // Assert
            expect(query.error).toBeUndefined();
            expect(query.filters.length).toEqual(1);
            expect(query.filters[0]).toBeDefined();
            // If the boolean query and its sub-query are parsed correctly, the expression should always be true
<<<<<<< HEAD
            expect(query.filters[0].filterFunction(task, [task])).toBeTruthy();
=======
            expect(query.filters[0].filterFunction(task, SearchInfo.fromAllTasks([task]))).toBeTruthy();
>>>>>>> 1432cd1c
        });
    });

    describe('should recognise every sort instruction', () => {
        // In alphabetical order, please
        const filters: ReadonlyArray<string> = [
            'sort by created',
            'sort by created reverse',
            'sort by description',
            'sort by description reverse',
            'sort by done',
            'sort by done reverse',
            'sort by due',
            'sort by due reverse',
            'sort by filename',
            'sort by filename reverse',
            'sort by happens',
            'sort by happens reverse',
            'sort by heading',
            'sort by heading reverse',
            'sort by path',
            'sort by path reverse',
            'sort by priority',
            'sort by priority reverse',
            'sort by recurring',
            'sort by recurring reverse',
            'sort by scheduled',
            'sort by scheduled reverse',
            'sort by start',
            'sort by start reverse',
            'sort by status',
            'sort by status reverse',
            'sort by status.name',
            'sort by status.name reverse',
            'sort by status.type',
            'sort by status.type reverse',
            'sort by tag',
            'sort by tag 5',
            'sort by tag reverse',
            'sort by tag reverse 3',
            'sort by urgency',
            'sort by urgency reverse',
        ];
        test.concurrent.each<string>(filters)('recognises %j', (filter) => {
            // Arrange
            const query = new Query(filter);

            // Assert
            expect(query.error).toBeUndefined();
            expect(query.sorting.length).toEqual(1);
            expect(query.sorting[0]).toBeDefined();
        });

        it('sample lines really are in alphabetical order', () => {
            expect(filters).toStrictEqual(sortInstructionLines(filters));
        });

        function linesMatchingField(field: Field | BooleanField) {
            return filters.filter((instruction) => field.createSorterFromLine(instruction) !== null);
        }

        describe.each(namedFields)('has sufficient sample "sort by" lines for field "%s"', ({ field }) => {
            if (!field.supportsSorting()) {
                return;
            }

            const matchingLines = linesMatchingField(field);

            it('has at least one test for normal sorting', () => {
                expect(matchingLines.filter((line) => !line.includes(' reverse')).length).toBeGreaterThan(0);
            });

            it('has at least one test for reverse sorting', () => {
                expect(matchingLines.filter((line) => line.includes(' reverse')).length).toBeGreaterThan(0);
            });
        });
    });

    describe('should recognise every group instruction', () => {
        // In alphabetical order, please
        const filters: ReadonlyArray<string> = [
            'group by backlink',
            'group by backlink reverse',
            'group by created',
            'group by created reverse',
            'group by done',
            'group by done reverse',
            'group by due',
            'group by due reverse',
            'group by filename',
            'group by filename reverse',
            'group by folder',
            'group by folder reverse',
            'group by function reverse task.status.symbol.replace(" ", "space")',
            'group by function task.file.path.replace(query.file.folder, "")',
            'group by function task.status.symbol.replace(" ", "space")',
            'group by happens',
            'group by happens reverse',
            'group by heading',
            'group by heading reverse',
            'group by path',
            'group by path reverse',
            'group by priority',
            'group by priority reverse',
            'group by recurrence',
            'group by recurrence reverse',
            'group by recurring',
            'group by recurring reverse',
            'group by root',
            'group by root reverse',
            'group by scheduled',
            'group by scheduled reverse',
            'group by start',
            'group by start reverse',
            'group by status',
            'group by status reverse',
            'group by status.name',
            'group by status.name reverse',
            'group by status.type',
            'group by status.type reverse',
            'group by tags',
            'group by tags reverse',
            'group by urgency',
            'group by urgency reverse',
        ];
        test.concurrent.each<string>(filters)('recognises %j', (filter) => {
            // Arrange
            const query = new Query(filter);

            // Assert
            expect(query.error).toBeUndefined();
            expect(query.grouping.length).toEqual(1);
            expect(query.grouping[0]).toBeDefined();
        });

        it('sample lines really are in alphabetical order', () => {
            expect(filters).toStrictEqual(sortInstructionLines(filters));
        });

        function linesMatchingField(field: Field | BooleanField) {
            return filters.filter((instruction) => field.createGrouperFromLine(instruction) !== null);
        }

        describe.each(namedFields)('has sufficient sample "group by" lines for field "%s"', ({ field }) => {
            if (!field.supportsGrouping()) {
                return;
            }

            const matchingLines = linesMatchingField(field);

            it('has at least one test for normal grouping', () => {
                expect(matchingLines.filter((line) => !line.includes(' reverse')).length).toBeGreaterThan(0);
            });

            it('has at least one test for reverse grouping', () => {
                expect(matchingLines.filter((line) => line.includes(' reverse')).length).toBeGreaterThan(0);
            });
        });
    });

    describe('should recognise every other instruction', () => {
        // In alphabetical order, please
        const filters: ReadonlyArray<string> = [
            '# Comment lines are ignored',
            'explain',
            'hide backlink',
            'hide created date',
            'hide depends on',
            'hide done date',
            'hide due date',
            'hide edit button',
            'hide id',
            'hide priority',
            'hide recurrence rule',
            'hide scheduled date',
            'hide start date',
            'hide tags',
            'hide task count',
            'hide urgency',
            'ignore global query',
            'limit 42',
            'limit groups 31',
            'limit groups to 31 tasks',
            'limit to 42 tasks',
            'short',
            'short mode',
            'show backlink',
            'show created date',
            'show depends on',
            'show done date',
            'show due date',
            'show edit button',
            'show id',
            'show priority',
            'show recurrence rule',
            'show scheduled date',
            'show start date',
            'show tags',
            'show task count',
            'show urgency',
        ];
        test.concurrent.each<string>(filters)('recognises %j', (filter) => {
            // Arrange
            const query = new Query(filter);

            // Assert
            expect(query.error).toBeUndefined();
        });

        it('sample lines really are in alphabetical order', () => {
            expect(filters).toStrictEqual(sortInstructionLines(filters));
        });
    });

    describe('should recognize boolean queries', () => {
        const filters: ReadonlyArray<string> = [
            '# Comment lines are ignored',
            '(description includes wibble) OR (has due date)',
            '(has due date) OR ((has start date) AND (due after 2021-12-27))',
            '(is not recurring) XOR ((path includes ab/c) OR (happens before 2021-12-27))',
            String.raw`(description includes line 1) OR \
(description includes line 1 continued\
 with \ backslash)`,
        ];
        test.concurrent.each<string>(filters)('recognises %j', (filter) => {
            // Arrange
            const query = new Query(filter);

            // Assert
            expect(query.error).toBeUndefined();
        });
    });

    it('should parse ambiguous sort by queries correctly', () => {
        expect(new Query('sort by status').sorting[0].property).toEqual('status');
        expect(new Query('sort by status.name').sorting[0].property).toEqual('status.name');
    });

    it('should parse ambiguous group by queries correctly', () => {
        expect(new Query('group by status').grouping[0].property).toEqual('status');
        expect(new Query('group by status.name').grouping[0].property).toEqual('status.name');
        expect(new Query('group by status.type').grouping[0].property).toEqual('status.type');
    });

    describe('should include instruction in parsing error messages', () => {
        function getQueryError(source: string) {
            return new Query(source).error;
        }

        it('for invalid regular expression filter', () => {
            const source = 'description regex matches apple sauce';
            expect(getQueryError(source)).toEqual(
                String.raw`Invalid instruction: 'description regex matches apple sauce'

See https://publish.obsidian.md/tasks/Queries/Regular+Expressions

Regular expressions must look like this:
    /pattern/
or this:
    /pattern/flags

Where:
- pattern: The 'regular expression' pattern to search for.
- flags:   Optional characters that modify the search.
           i => make the search case-insensitive
           u => add Unicode support

Examples:  /^Log/
           /^Log/i
           /File Name\.md/
           /waiting|waits|waited/i
           /\d\d:\d\d/

The following characters have special meaning in the pattern:
to find them literally, you must add a \ before them:
    [\^$.|?*+()

CAUTION! Regular expression (or 'regex') searching is a powerful
but advanced feature that requires thorough knowledge in order to
use successfully, and not miss intended search results.

Problem line: "${source}"`,
            );
        });

        it('for invalid sort by', () => {
            const source = 'sort by nonsense';
            expect(getQueryError(source)).toEqual(`do not understand query
Problem line: "${source}"`);
        });

        it('for invalid group by', () => {
            const source = 'group by nonsense';
            expect(getQueryError(source)).toEqual(`do not understand query
Problem line: "${source}"`);
        });

        it('for invalid hide', () => {
            const source = 'hide nonsense';
            expect(getQueryError(source)).toEqual(`do not understand query
Problem line: "${source}"`);
        });

        it('for unknown instruction', () => {
            const source = 'spaghetti';
            expect(getQueryError(source)).toEqual(`do not understand query
Problem line: "${source}"`);
        });
    });

    describe('parsing placeholders', () => {
        it('should expand placeholder values in filters, but not source', () => {
            // Arrange
            const rawQuery = 'path includes {{query.file.path}}';
            const path = 'a/b/path with space.md';

            // Act
            const query = new Query(rawQuery, path);

            // Assert
            expect(query.source).toEqual(rawQuery); // Interesting that query.source still has the placeholder text
            expect(query.filters.length).toEqual(1);
            expect(query.filters[0].instruction).toEqual('path includes a/b/path with space.md');
        });

        it('should report error if placeholders used without query location', () => {
            // Arrange
            const source = 'path includes {{query.file.path}}';

            // Act
            const query = new Query(source);

            // Assert
            expect(query).not.toBeValid();
            expect(query.error).toEqual(
                'The query looks like it contains a placeholder, with "{{" and "}}"\n' +
                    'but no file path has been supplied, so cannot expand placeholder values.\n' +
                    'The query is:\n' +
                    'path includes {{query.file.path}}',
            );
            expect(query.filters.length).toEqual(0);
        });

        it('should report error if non-existent placeholder used', () => {
            // Arrange
            const source = 'path includes {{query.file.noSuchProperty}}';
            const path = 'a/b/path with space.md';

            // Act
            const query = new Query(source, path);

            // Assert
            expect(query).not.toBeValid();
            expect(query.error).toEqual(
                'There was an error expanding one or more placeholders.\n' +
                    '\n' +
                    'The error message was:\n' +
                    '    Unknown property: query.file.noSuchProperty\n' +
                    '\n' +
                    'The problem is in:\n' +
                    '    path includes {{query.file.noSuchProperty}}',
            );
            expect(query.filters.length).toEqual(0);
        });
    });
});

describe('Query', () => {
    describe('filtering', () => {
        it('filters paths case insensitive', () => {
            // Arrange
            const tasks = [
                new Task({
                    status: Status.TODO,
                    description: 'description',
                    taskLocation: TaskLocation.fromUnknownPosition('Ab/C D'),
                    indentation: '',
                    listMarker: '-',
                    priority: Priority.None,
                    startDate: null,
                    scheduledDate: null,
                    dueDate: null,
                    doneDate: null,
                    recurrence: null,
                    dependsOn: [],
                    id: '',
                    blockLink: '',
                    tags: [],
                    originalMarkdown: '',
                    scheduledDateIsInferred: false,
                    createdDate: null,
                }),
                new Task({
                    status: Status.TODO,
                    description: 'description',
                    taskLocation: TaskLocation.fromUnknownPosition('FF/C D'),
                    indentation: '',
                    listMarker: '-',
                    priority: Priority.None,
                    startDate: null,
                    scheduledDate: null,
                    dueDate: null,
                    doneDate: null,
                    recurrence: null,
                    dependsOn: [],
                    id: '',
                    blockLink: '',
                    tags: [],
                    originalMarkdown: '',
                    scheduledDateIsInferred: false,
                    createdDate: null,
                }),
            ];
            const source = 'path includes ab/c d';
            const query = new Query(source);

            // Act
            let filteredTasks = [...tasks];
            const searchInfo = SearchInfo.fromAllTasks(tasks);
            query.filters.forEach((filter) => {
<<<<<<< HEAD
                filteredTasks = filteredTasks.filter((task) => filter.filterFunction(task, tasks));
=======
                filteredTasks = filteredTasks.filter((task) => filter.filterFunction(task, searchInfo));
>>>>>>> 1432cd1c
            });

            // Assert
            expect(filteredTasks.length).toEqual(1);
            expect(filteredTasks[0]).toEqual(tasks[0]);
        });

        test.concurrent.each<[string, FilteringCase]>([
            [
                'by due date presence',
                {
                    filters: ['has due date'],
                    tasks: [
                        '- [ ] task 1',
                        '- [ ] task 2 🛫 2022-04-20 ⏳ 2022-04-20 📅 2022-04-20',
                        '- [ ] task 3 📅 2022-04-20',
                    ],
                    expectedResult: [
                        '- [ ] task 2 🛫 2022-04-20 ⏳ 2022-04-20 📅 2022-04-20',
                        '- [ ] task 3 📅 2022-04-20',
                    ],
                },
            ],
            [
                'by start date presence',
                {
                    filters: ['has start date'],
                    tasks: [
                        '- [ ] task 1',
                        '- [ ] task 2 🛫 2022-04-20 ⏳ 2022-04-20 📅 2022-04-20',
                        '- [ ] task 3 🛫 2022-04-20',
                    ],
                    expectedResult: [
                        '- [ ] task 2 🛫 2022-04-20 ⏳ 2022-04-20 📅 2022-04-20',
                        '- [ ] task 3 🛫 2022-04-20',
                    ],
                },
            ],
            [
                'by scheduled date presence',
                {
                    filters: ['has scheduled date'],
                    tasks: [
                        '- [ ] task 1',
                        '- [ ] task 2 🛫 2022-04-20 ⏳ 2022-04-20 📅 2022-04-20',
                        '- [ ] task 3 ⏳ 2022-04-20',
                    ],
                    expectedResult: [
                        '- [ ] task 2 🛫 2022-04-20 ⏳ 2022-04-20 📅 2022-04-20',
                        '- [ ] task 3 ⏳ 2022-04-20',
                    ],
                },
            ],
            [
                'by due date absence',
                {
                    filters: ['no due date'],
                    tasks: [
                        '- [ ] task 1',
                        '- [ ] task 2 🛫 2022-04-20 ⏳ 2022-04-20 📅 2022-04-20',
                        '- [ ] task 3 📅 2022-04-20',
                    ],
                    expectedResult: ['- [ ] task 1'],
                },
            ],
            [
                'by start date absence',
                {
                    filters: ['no start date'],
                    tasks: [
                        '- [ ] task 1',
                        '- [ ] task 2 🛫 2022-04-20 ⏳ 2022-04-20 📅 2022-04-20',
                        '- [ ] task 3 🛫 2022-04-20',
                    ],
                    expectedResult: ['- [ ] task 1'],
                },
            ],
            [
                'by scheduled date absence',
                {
                    filters: ['no scheduled date'],
                    tasks: [
                        '- [ ] task 1',
                        '- [ ] task 2 🛫 2022-04-20 ⏳ 2022-04-20 📅 2022-04-20',
                        '- [ ] task 3 ⏳ 2022-04-20',
                    ],
                    expectedResult: ['- [ ] task 1'],
                },
            ],
            [
                'by start date (before)',
                {
                    filters: ['starts before 2022-04-20'],
                    tasks: [
                        '- [ ] task 1',
                        '- [ ] task 2 🛫 2022-04-15',
                        '- [ ] task 3 🛫 2022-04-20',
                        '- [ ] task 4 🛫 2022-04-25',
                    ],
                    expectedResult: [
                        '- [ ] task 1', // reference: https://publish.obsidian.md/tasks/Queries/Filters#Start+Date
                        '- [ ] task 2 🛫 2022-04-15',
                    ],
                },
            ],
            [
                'by scheduled date (before)',
                {
                    filters: ['scheduled before 2022-04-20'],
                    tasks: [
                        '- [ ] task 1',
                        '- [ ] task 2 ⏳ 2022-04-15',
                        '- [ ] task 3 ⏳ 2022-04-20',
                        '- [ ] task 4 ⏳ 2022-04-25',
                    ],
                    expectedResult: ['- [ ] task 2 ⏳ 2022-04-15'],
                },
            ],
            [
                'by done date (before)',
                {
                    filters: ['done before 2022-12-23'],
                    tasks: [
                        '- [ ] I am done before filter, and should pass ✅ 2022-12-01',
                        '- [ ] I have no done date, so should fail',
                    ],
                    expectedResult: ['- [ ] I am done before filter, and should pass ✅ 2022-12-01'],
                },
            ],
        ])('should support filtering %s', (_, { tasks: allTaskLines, filters, expectedResult }) => {
            shouldSupportFiltering(filters, allTaskLines, expectedResult);
        });
    });

    describe('filtering with "happens"', () => {
        type HappensCase = {
            description: string;
            happensFilter: string;

            due?: string;
            scheduled?: string;
            start?: string;
            done?: string;

            taskShouldMatch: boolean;
        };

        const HappensCases: Array<HappensCase> = [
            // Assumptions made:
            // - That the date-parsing is valid, and we do not need to validate dates

            // ----------------------------------------------------------------
            // Simple date checks - using 'on'
            {
                description: 'on: should match if due matches',
                happensFilter: 'happens on 2012-03-04',
                due: '2012-03-04',
                taskShouldMatch: true,
            },
            {
                description: 'on: should match if scheduled matches',
                happensFilter: 'happens on 2012-03-04',
                scheduled: '2012-03-04',
                taskShouldMatch: true,
            },
            {
                description: 'on: should match if start matches',
                happensFilter: 'happens on 2012-03-04',
                start: '2012-03-04',
                taskShouldMatch: true,
            },
            {
                description: 'on: the on keyword should be optional',
                happensFilter: 'happens 2012-03-04',
                start: '2012-03-04',
                taskShouldMatch: true,
            },

            // ----------------------------------------------------------------
            // Ignores 'done' date
            {
                description: 'on: should not match if only done date matches',
                happensFilter: 'happens on 2012-03-04',
                done: '2012-03-04',
                taskShouldMatch: false,
            },

            // ----------------------------------------------------------------
            // 'before'
            {
                description: 'before: should match if a date is before specified date',
                happensFilter: 'happens before 2012-03-04',
                start: '2012-03-02',
                taskShouldMatch: true,
            },
            {
                description: 'before: should not match if a date is on specified date',
                happensFilter: 'happens before 2012-03-04',
                start: '2012-03-04',
                taskShouldMatch: false,
            },
            {
                description: 'before: should not match if a date is after specified date',
                happensFilter: 'happens before 2012-03-04',
                start: '2012-03-05',
                taskShouldMatch: false,
            },

            // ----------------------------------------------------------------
            // 'after'
            {
                description: 'after: should match if a date is after specified date',
                happensFilter: 'happens after 2012-03-04',
                start: '2012-03-05',
                taskShouldMatch: true,
            },
            {
                description: 'after: should not match if a date is on specified date',
                happensFilter: 'happens after 2012-03-04',
                start: '2012-03-04',
                taskShouldMatch: false,
            },
            {
                description: 'after: should not match if a date is before specified date',
                happensFilter: 'happens after 2012-03-04',
                start: '2012-03-03',
                taskShouldMatch: false,
            },

            // ----------------------------------------------------------------
            // multiple date values
            {
                description: 'multiple dates in task: should match if any date matches',
                happensFilter: 'happens on 2012-03-04',
                due: '2012-03-04',
                scheduled: '2012-03-05',
                start: '2012-03-06',
                taskShouldMatch: true,
            },
        ];

        test.concurrent.each<HappensCase>(HappensCases)(
            'filters via "happens" correctly (%j)',
            ({ happensFilter, due, scheduled, start, done, taskShouldMatch }) => {
                // Arrange
                const line = [
                    '- [ ] this is a task',
                    !!start && `🛫 ${start}`,
                    !!scheduled && `⏳ ${scheduled}`,
                    !!due && `📅 ${due}`,
                    !!done && `✅ ${done}`,
                ]
                    .filter(Boolean)
                    .join(' ');

                const expectedResult: Array<string> = [];
                if (taskShouldMatch) {
                    expectedResult.push(line);
                }

                // Act, Assert
                shouldSupportFiltering([happensFilter], [line], expectedResult);
            },
        );
    });

    describe('filtering with boolean operators', () => {
        test.concurrent.each<[string, FilteringCase]>([
            [
                'simple OR',
                {
                    filters: ['"has due date" OR (description includes special)'],
                    tasks: [
                        '- [ ] task 1',
                        '- [ ] task 2 🛫 2022-04-20 ⏳ 2022-04-20 📅 2022-04-20',
                        '- [ ] task 3 📅 2022-04-20',
                        '- [ ] special task 4',
                    ],
                    expectedResult: [
                        '- [ ] task 2 🛫 2022-04-20 ⏳ 2022-04-20 📅 2022-04-20',
                        '- [ ] task 3 📅 2022-04-20',
                        '- [ ] special task 4',
                    ],
                },
            ],
            [
                'simple AND',
                {
                    filters: ['(has start date) AND "description includes some"'],
                    tasks: [
                        '- [ ] task 1',
                        '- [ ] some task 2 🛫 2022-04-20 ⏳ 2022-04-20 📅 2022-04-20',
                        '- [ ] any task 3 🛫 2022-04-20',
                        '- [ ] special task 4',
                    ],
                    expectedResult: ['- [ ] some task 2 🛫 2022-04-20 ⏳ 2022-04-20 📅 2022-04-20'],
                },
            ],
            [
                'simple AND NOT',
                {
                    filters: ['(has start date) AND NOT (description includes some)'],
                    tasks: [
                        '- [ ] task 1',
                        '- [ ] some task 2 🛫 2022-04-20 ⏳ 2022-04-20 📅 2022-04-20',
                        '- [ ] any task 3 🛫 2022-04-20',
                        '- [ ] special task 4',
                    ],
                    expectedResult: ['- [ ] any task 3 🛫 2022-04-20'],
                },
            ],
            [
                'simple OR NOT',
                {
                    filters: ['(has start date) OR NOT (description includes special)'],
                    tasks: [
                        '- [ ] task 1',
                        '- [ ] some task 2 🛫 2022-04-20 ⏳ 2022-04-20 📅 2022-04-20',
                        '- [ ] any task 3 🛫 2022-04-20',
                        '- [ ] special task 4',
                    ],
                    expectedResult: [
                        '- [ ] task 1',
                        '- [ ] some task 2 🛫 2022-04-20 ⏳ 2022-04-20 📅 2022-04-20',
                        '- [ ] any task 3 🛫 2022-04-20',
                    ],
                },
            ],
            [
                'simple XOR',
                {
                    filters: ['(has start date) XOR (description includes special)'],
                    tasks: [
                        '- [ ] task 1',
                        '- [ ] special task 2 🛫 2022-04-20 ⏳ 2022-04-20 📅 2022-04-20',
                        '- [ ] any task 3 🛫 2022-04-20',
                        '- [ ] special task 4',
                    ],
                    expectedResult: ['- [ ] any task 3 🛫 2022-04-20', '- [ ] special task 4'],
                },
            ],
            [
                'simple NOT',
                {
                    filters: ['NOT (has start date)'],
                    tasks: [
                        '- [ ] task 1',
                        '- [ ] special task 2 🛫 2022-04-20 ⏳ 2022-04-20 📅 2022-04-20',
                        '- [ ] any task 3 🛫 2022-04-20',
                        '- [ ] special task 4',
                    ],
                    expectedResult: ['- [ ] task 1', '- [ ] special task 4'],
                },
            ],
            [
                'AND-first composition',
                {
                    filters: ['(has start date) AND ((description includes some) OR (has due date))'],
                    tasks: [
                        '- [ ] task 1',
                        '- [ ] some task 2 🛫 2022-04-20 ⏳ 2022-04-20 📅 2022-04-20',
                        '- [ ] any task 3 🛫 2022-04-20',
                        '- [ ] any task 4 🛫 2022-04-20 📅 2022-04-20',
                        '- [ ] special task 4',
                    ],
                    expectedResult: [
                        '- [ ] some task 2 🛫 2022-04-20 ⏳ 2022-04-20 📅 2022-04-20',
                        '- [ ] any task 4 🛫 2022-04-20 📅 2022-04-20',
                    ],
                },
            ],
            [
                'OR-first composition',
                {
                    filters: ['(has start date) OR ((description includes special) AND (has due date))'],
                    tasks: [
                        '- [ ] special task 1',
                        '- [ ] some task 2 🛫 2022-04-20 ⏳ 2022-04-20 📅 2022-04-20',
                        '- [ ] any task 3 🛫 2022-04-20',
                        '- [ ] any task 4 🛫 2022-04-20 📅 2022-04-20',
                        '- [ ] special task 4 📅 2022-04-20',
                    ],
                    expectedResult: [
                        '- [ ] some task 2 🛫 2022-04-20 ⏳ 2022-04-20 📅 2022-04-20',
                        '- [ ] any task 3 🛫 2022-04-20',
                        '- [ ] any task 4 🛫 2022-04-20 📅 2022-04-20',
                        '- [ ] special task 4 📅 2022-04-20',
                    ],
                },
            ],
            [
                'NOT-first composition',
                {
                    filters: ['NOT ((has start date) OR (description includes special))'],
                    tasks: [
                        '- [ ] regular task 1',
                        '- [ ] some task 2 🛫 2022-04-20 ⏳ 2022-04-20 📅 2022-04-20',
                        '- [ ] any task 3 🛫 2022-04-20',
                        '- [ ] any task 4 🛫 2022-04-20 📅 2022-04-20',
                        '- [ ] special task 4 📅 2022-04-20',
                    ],
                    expectedResult: ['- [ ] regular task 1'],
                },
            ],
        ])('should support boolean filtering %s', (_, { tasks: allTaskLines, filters, expectedResult }) => {
            shouldSupportFiltering(filters, allTaskLines, expectedResult);
        });
    });

    describe('filtering with code-based custom filters', () => {
        it('should allow a Filter to be added', () => {
            // Arrange
            const filterOrErrorMessage = new DescriptionField().createFilterOrErrorMessage('description includes xxx');
            expect(filterOrErrorMessage).toBeValid();
            const query = new Query('');
            expect(query.filters.length).toEqual(0);

            // Act
            query.addFilter(filterOrErrorMessage.filter!);

            // Assert
            expect(query.filters.length).toEqual(1);
        });
    });

    describe('SearchInfo', () => {
        it('should pass SearchInfo through to filter functions', () => {
            // Arrange
            const same1 = new TaskBuilder().description('duplicate').build();
            const same2 = new TaskBuilder().description('duplicate').build();
            const different = new TaskBuilder().description('different').build();
            const allTasks = [same1, same2, different];

            const moreThanOneTaskHasThisDescription = (task: Task, searchInfo: SearchInfo) => {
                return searchInfo.allTasks.filter((t) => t.description === task.description).length > 1;
            };
            const filter = FilterOrErrorMessage.fromFilter(
                new Filter('stuff', moreThanOneTaskHasThisDescription, new Explanation('explanation of stuff')),
            );

            // Act, Assert
            const searchInfo = SearchInfo.fromAllTasks(allTasks);
            expect(filter).toMatchTaskWithSearchInfo(same1, searchInfo);
            expect(filter).toMatchTaskWithSearchInfo(same2, searchInfo);
            expect(filter).not.toMatchTaskWithSearchInfo(different, searchInfo);
        });

        it('should pass the query path through to filter functions', () => {
            // Arrange
            const queryPath = 'this/was/passed/in/correctly.md';
            const query = new Query('', queryPath);

            const matchesIfSearchInfoHasCorrectPath = (_task: Task, searchInfo: SearchInfo) => {
                return searchInfo.queryPath === queryPath;
            };
            query.addFilter(
                new Filter('instruction', matchesIfSearchInfoHasCorrectPath, new Explanation('explanation')),
            );

            // Act
            const task = new TaskBuilder().build();
            const results = query.applyQueryToTasks([task]);

            // Assert
            // The task will match if the correct path.
            expect(results.totalTasksCount).toEqual(1);
        });
    });

    describe('sorting', () => {
        const doneTask = new TaskBuilder().status(Status.DONE).build();
        const todoTask = new TaskBuilder().status(Status.TODO).build();

        it('sort reverse returns -0 for equal tasks', () => {
            // This test was added when I discovered that reverse sort returns
            // -0 for equivalent tasks.
            // This is a test to demonstrate that current behevaiour,
            // rather than a test of the **required** behaviour.
            // If the behaviour changes and '0' is returned instead of '-0',
            // that is absolutely fine.
            const query = new Query('sort by status reverse');
            const sorter = query.sorting[0];

            expect(sorter!.comparator(todoTask, doneTask)).toEqual(1);
            expect(sorter!.comparator(doneTask, doneTask)).toEqual(-0); // Note the minus sign. It's a consequence of
            expect(sorter!.comparator(doneTask, todoTask)).toEqual(-1);
        });
    });

    describe('comments', () => {
        it('ignores comments', () => {
            // Arrange
            const source = '# I am a comment, which will be ignored';
            const query = new Query(source);

            // Assert
            expect(query.error).toBeUndefined();
        });
    });

    describe('explanations', () => {
        afterEach(() => {
            GlobalFilter.getInstance().reset();
        });

        it('should explain 0 filters', () => {
            const source = '';
            const query = new Query(source);

            const expectedDisplayText = 'No filters supplied. All tasks will match the query.';
            expect(query.explainQuery()).toEqual(expectedDisplayText);
        });

        it('should explain 1 filter', () => {
            const source = 'description includes hello';
            const query = new Query(source);

            const expectedDisplayText = `description includes hello
`;
            expect(query.explainQuery()).toEqual(expectedDisplayText);
        });

        it('should explain 2 filters', () => {
            const source = 'description includes hello\ndue 2012-01-23';
            const query = new Query(source);

            const expectedDisplayText = `description includes hello

due 2012-01-23 =>
  due date is on 2012-01-23 (Monday 23rd January 2012)
`;
            expect(query.explainQuery()).toEqual(expectedDisplayText);
        });

        it('should include any error message in the explanation', () => {
            const source = 'i am a nonsense query';
            const query = new Query(source);

            const expectedDisplayText = `Query has an error:
do not understand query
Problem line: "i am a nonsense query"
`;
            expect(query.explainQuery()).toEqual(expectedDisplayText);
        });

        it('should explain limit 5', () => {
            const source = 'limit 5';
            const query = new Query(source);

            const expectedDisplayText = `No filters supplied. All tasks will match the query.

At most 5 tasks.
`;
            expect(query.explainQuery()).toEqual(expectedDisplayText);
        });

        it('should explain limit 1', () => {
            const source = 'limit 1';
            const query = new Query(source);

            const expectedDisplayText = `No filters supplied. All tasks will match the query.

At most 1 task.
`;
            expect(query.explainQuery()).toEqual(expectedDisplayText);
        });

        it('should explain limit 0', () => {
            const source = 'limit 0';
            const query = new Query(source);

            const expectedDisplayText = `No filters supplied. All tasks will match the query.

At most 0 tasks.
`;
            expect(query.explainQuery()).toEqual(expectedDisplayText);
        });

        it('should explain group limit 4', () => {
            const source = 'limit groups 4';
            const query = new Query(source);

            const expectedDisplayText = `No filters supplied. All tasks will match the query.

At most 4 tasks per group (if any "group by" options are supplied).
`;
            expect(query.explainQuery()).toEqual(expectedDisplayText);
        });

        it('should explain all limit options', () => {
            const source = 'limit 127\nlimit groups to 8 tasks';
            const query = new Query(source);

            const expectedDisplayText = `No filters supplied. All tasks will match the query.

At most 127 tasks.


At most 8 tasks per group (if any "group by" options are supplied).
`;
            expect(query.explainQuery()).toEqual(expectedDisplayText);
        });
    });

    // This tests the parsing of 'group by' instructions.
    // Group.test.ts tests the actual grouping code.
    describe('grouping instructions', () => {
        it('should default to ungrouped', () => {
            // Arrange
            const source = '';
            const query = new Query(source);

            // Assert
            expect(query.grouping.length).toEqual(0);
        });

        it('should parse a supported group command without error', () => {
            // Arrange
            const source = 'group by path';
            const query = new Query(source);

            // Assert
            expect(query.error).toBeUndefined();
            expect(query.grouping.length).toEqual(1);
        });

        it('should work with a custom group that uses query information', () => {
            // Arrange
            const source = 'group by function query.file.path';
            const query = new Query(source, 'hello.md');

            // Act
            const results = query.applyQueryToTasks([new TaskBuilder().build()]);

            // Assert
            const groups = results.taskGroups;
            expect(groups.groups.length).toEqual(1);
            expect(groups.groups[0].groups).toEqual(['hello.md']);
        });

        it('should log meaningful error for supported group type', () => {
            // Arrange
            const source = 'group by xxxx';
            const query = new Query(source);

            // Assert
            // Check that the error message contains the actual problem line
            expect(query.error).toContain(source);
            expect(query.grouping.length).toEqual(0);
        });

        it('should apply limit correctly, after sorting tasks', () => {
            // Arrange
            const source = `
                # sorting by status will move the incomplete tasks first
                sort by status

                # grouping by status will give two groups: Done and Todo
                group by status

                # Apply a limit, to test which tasks make it to
                limit 2
                `;
            const query = new Query(source);

            const tasksAsMarkdown = `
- [x] Task 1 - should not appear in output
- [x] Task 2 - should not appear in output
- [ ] Task 3 - will be sorted to 1st place, so should pass limit
- [ ] Task 4 - will be sorted to 2nd place, so should pass limit
- [ ] Task 5 - should not appear in output
- [ ] Task 6 - should not appear in output
            `;

            const tasks = createTasksFromMarkdown(tasksAsMarkdown, 'some_markdown_file', 'Some Heading');

            // Act
            const queryResult = query.applyQueryToTasks(tasks);

            // Assert
            expect(queryResult.groups.length).toEqual(1);
            const soleTaskGroup = queryResult.groups[0];
            const expectedTasks = `
- [ ] Task 3 - will be sorted to 1st place, so should pass limit
- [ ] Task 4 - will be sorted to 2nd place, so should pass limit
`;
            expect('\n' + soleTaskGroup.tasksAsStringOfLines()).toStrictEqual(expectedTasks);

            expect(queryResult.taskGroups.totalTasksCount()).toEqual(2);
            expect(queryResult.totalTasksCountBeforeLimit).toEqual(6);
        });

        it('should apply group limit correctly, after sorting tasks', () => {
            // Arrange
            const source = `
                # sorting by description will sort the tasks alphabetically
                sort by description

                # grouping by status will give two groups: Done and Todo
                group by status

                # Apply a limit, to test which tasks make it to
                limit groups 3
                `;
            const query = new Query(source);

            const tasksAsMarkdown = `
- [x] Task 2 - will be in the first group and sorted after next one
- [x] Task 1 - will be in the first group
- [ ] Task 4 - will be sorted to 2nd place in the second group and pass the limit
- [ ] Task 6 - will be sorted to 4th place in the second group and NOT pass the limit
- [ ] Task 3 - will be sorted to 1st place in the second group and pass the limit
- [ ] Task 5 - will be sorted to 3nd place in the second group and pass the limit
            `;

            const tasks = createTasksFromMarkdown(tasksAsMarkdown, 'some_markdown_file', 'Some Heading');

            // Act
            const queryResult = query.applyQueryToTasks(tasks);

            // Assert
            expect(queryResult.groups.length).toEqual(2);
            expect(queryResult.totalTasksCount).toEqual(5);
            expect(queryResult.groups[0].tasksAsStringOfLines()).toMatchInlineSnapshot(`
                "- [x] Task 1 - will be in the first group
                - [x] Task 2 - will be in the first group and sorted after next one
                "
            `);
            expect(queryResult.groups[1].tasksAsStringOfLines()).toMatchInlineSnapshot(`
                "- [ ] Task 3 - will be sorted to 1st place in the second group and pass the limit
                - [ ] Task 4 - will be sorted to 2nd place in the second group and pass the limit
                - [ ] Task 5 - will be sorted to 3nd place in the second group and pass the limit
                "
            `);

            expect(queryResult.taskGroups.totalTasksCount()).toEqual(5);
            expect(queryResult.totalTasksCountBeforeLimit).toEqual(6);
        });
    });

    describe('error handling', () => {
        it('should catch an exception that occurs during searching', () => {
            // Arrange
            const source = 'filter by function wibble';
            const query = new Query(source);
            const task = TaskBuilder.createFullyPopulatedTask();

            // Act
            const queryResult = query.applyQueryToTasks([task]);

            // Assert
            expect(queryResult.searchErrorMessage).toEqual(
                'Error: Search failed.\nThe error message was:\n    "ReferenceError: wibble is not defined"',
            );
        });
    });

    describe('line continuations', () => {
        it('should work in group by functions', () => {
            const source = String.raw`group by function \
                const date = task.due.moment; \
                const now = moment(); \
                const label = (order, name) => '%%'+order+'%% =='+name+'=='; \
                if (!date) return label(4, 'Undated'); \
                if (date.isBefore(now, 'day')) return label(1, 'Overdue'); \
                if (date.isSame(now, 'day')) return label(2, 'Today'); \
                return label(3, 'Future');`;
            const query = new Query(source);
            expect(query.error).toBeUndefined();
        });
        it('should be explained correctly in boolean queries', () => {
            const source = String.raw`explain
(description includes line 1) OR        \
  (description includes line 1 continued\
with \ backslash)`;
            const query = new Query(source);

            const expectedDisplayText = String.raw`(description includes line 1) OR (description includes line 1 continued with \ backslash) =>
  OR (At least one of):
    description includes line 1
    description includes line 1 continued with \ backslash
`;
            expect(query.explainQuery()).toEqual(expectedDisplayText);
        });
    });
});<|MERGE_RESOLUTION|>--- conflicted
+++ resolved
@@ -7,7 +7,7 @@
 import { Priority, Task } from '../src/Task';
 import { GlobalFilter } from '../src/Config/GlobalFilter';
 import { TaskLocation } from '../src/TaskLocation';
-import { getFieldCreators } from '../src/Query/FilterParser';
+import { fieldCreators } from '../src/Query/FilterParser';
 import type { Field } from '../src/Query/Filter/Field';
 import type { BooleanField } from '../src/Query/Filter/BooleanField';
 import { SearchInfo } from '../src/Query/SearchInfo';
@@ -26,7 +26,7 @@
     name: string;
     field: Field;
 }
-const namedFields: ReadonlyArray<NamedField> = getFieldCreators()
+const namedFields: ReadonlyArray<NamedField> = fieldCreators
     .map((creator) => {
         const field = creator();
         return { name: field.fieldName(), field };
@@ -211,11 +211,7 @@
             expect(query.filters.length).toEqual(1);
             expect(query.filters[0]).toBeDefined();
             // If the boolean query and its sub-query are parsed correctly, the expression should always be true
-<<<<<<< HEAD
-            expect(query.filters[0].filterFunction(task, [task])).toBeTruthy();
-=======
             expect(query.filters[0].filterFunction(task, SearchInfo.fromAllTasks([task]))).toBeTruthy();
->>>>>>> 1432cd1c
         });
     });
 
@@ -636,11 +632,7 @@
             let filteredTasks = [...tasks];
             const searchInfo = SearchInfo.fromAllTasks(tasks);
             query.filters.forEach((filter) => {
-<<<<<<< HEAD
-                filteredTasks = filteredTasks.filter((task) => filter.filterFunction(task, tasks));
-=======
                 filteredTasks = filteredTasks.filter((task) => filter.filterFunction(task, searchInfo));
->>>>>>> 1432cd1c
             });
 
             // Assert
