--- conflicted
+++ resolved
@@ -4,13 +4,9 @@
 import moment from 'moment';
 import { getSettings, updateSettings } from '../src/Settings';
 import { Query } from '../src/Query';
-<<<<<<< HEAD
 import { Status } from '../src/Status';
 import { Priority, Task } from '../src/Task';
-=======
-import { Priority, Status, Task } from '../src/Task';
 import { createTasksFromMarkdown } from './TestHelpers';
->>>>>>> ff121647
 
 window.moment = moment;
 
@@ -703,7 +699,6 @@
         });
     });
 
-<<<<<<< HEAD
     const defaultTasksWithStatus = [
         '- [ ] Something to do',
         '- [/] Something I am doing',
@@ -756,7 +751,8 @@
                 shouldSupportFiltering(filters, allTaskLines, expectedResult);
             },
         );
-=======
+    });
+
     // This tests the parsing of 'group by' instructions.
     // Group.test.ts tests the actual grouping code.
     describe('grouping instructions', () => {
@@ -833,6 +829,5 @@
                 expectedTasks,
             );
         });
->>>>>>> ff121647
     });
 });