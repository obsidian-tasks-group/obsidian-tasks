--- conflicted
+++ resolved
@@ -9,24 +9,6 @@
 describe('TaskLayout tests', () => {
     it('should generate expected CSS classes for default layout', () => {
         const taskLayout = new TaskLayout();
-<<<<<<< HEAD
-        expect(taskLayout.shownTaskLayoutComponents().join('\n')).toMatchInlineSnapshot(`
-            "description
-            priority
-            recurrenceRule
-            createdDate
-            startDate
-            scheduledDate
-            dueDate
-            cancelledDate
-            doneDate
-            blockedBy
-            id
-            blockLink"
-        `);
-        expect(taskLayout.hiddenTaskLayoutComponents().join('\n')).toMatchInlineSnapshot('""');
-=======
->>>>>>> a3663e98
         expect(taskLayout.taskListHiddenClasses().join('\n')).toMatchInlineSnapshot('"tasks-layout-hide-urgency"');
     });
 
@@ -43,25 +25,6 @@
 
         const taskLayout = new TaskLayout(taskLayoutOptions, queryLayoutOptions);
 
-<<<<<<< HEAD
-        expect(taskLayout.shownTaskLayoutComponents().join('\n')).toMatchInlineSnapshot(`
-            "description
-            blockLink"
-        `);
-        expect(taskLayout.hiddenTaskLayoutComponents().join('\n')).toMatchInlineSnapshot(`
-            "priority
-            recurrenceRule
-            createdDate
-            startDate
-            scheduledDate
-            dueDate
-            cancelledDate
-            doneDate
-            blockedBy
-            id"
-        `);
-=======
->>>>>>> a3663e98
         expect(taskLayout.taskListHiddenClasses().join('\n')).toMatchInlineSnapshot(`
             "tasks-layout-hide-priority
             tasks-layout-hide-recurrenceRule
