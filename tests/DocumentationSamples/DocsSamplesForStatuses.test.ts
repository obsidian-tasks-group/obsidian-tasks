import { verify } from 'approvals/lib/Providers/Jest/JestApprovals';

import { StatusField } from '../../src/Query/Filter/StatusField';
import { Status } from '../../src/Status';
import type { Task } from '../../src/Task';
import { StatusConfiguration, StatusType } from '../../src/StatusConfiguration';
import type { FilterOrErrorMessage } from '../../src/Query/Filter/FilterOrErrorMessage';
import * as FilterParser from '../../src/Query/FilterParser';
import { StatusNameField } from '../../src/Query/Filter/StatusNameField';
import { StatusTypeField } from '../../src/Query/Filter/StatusTypeField';
import type { StatusCollection, StatusCollectionEntry } from '../../src/StatusCollection';
import * as Themes from '../../src/Config/Themes';
import { StatusValidator } from '../../src/StatusValidator';
import { TaskBuilder } from '../TestingTools/TaskBuilder';
import { MarkdownTable, verifyMarkdownForDocs } from '../TestingTools/VerifyMarkdownTable';
import { StatusRegistry } from '../../src/StatusRegistry';
import { verifyWithFileExtension } from '../TestingTools/ApprovalTestHelpers';
import { SearchInfo } from '../../src/Query/SearchInfo';
import type { GrouperFunction } from '../../src/Query/Grouper';

function getPrintableSymbol(symbol: string) {
    const result = symbol !== ' ' ? symbol : 'space';
    return '`' + result + '`';
}

function verifyStatusesAsMarkdownTable(statuses: Status[], showQueryInstructions: boolean) {
    let statusName = 'Status Name';
    let statusType = 'Status Type';
    if (showQueryInstructions) {
        statusName += '<br>`status.name includes...`<br>`sort by status.name`<br>`group by status.name`';
        statusType += '<br>`status.type is...`<br>`sort by status.type`<br>`group by status.type`';
    }
    const table = new MarkdownTable([
        'Status Symbol',
        'Next Status Symbol',
        statusName,
        statusType,
        'Needs Custom Styling',
    ]);

    for (const status of statuses) {
        const statusCharacter = getPrintableSymbol(status.symbol);
        const nextStatusCharacter = getPrintableSymbol(status.nextStatusSymbol);
        const type = getPrintableSymbol(status.type);
        const needsCustomStyling = status.symbol !== ' ' && status.symbol !== 'x' ? 'Yes' : 'No';
        table.addRow([statusCharacter, nextStatusCharacter, status.name, type, needsCustomStyling]);
    }
    table.verifyForDocs();
}

function verifyStatusesAsTasksList(statuses: Status[]) {
    let markdown = '';
    for (const status of statuses) {
        const statusCharacter = getPrintableSymbol(status.symbol);
        markdown += `- [${status.symbol}] #task ${statusCharacter} ${status.name}\n`;
    }
    verifyMarkdownForDocs(markdown);
}

function verifyStatusesAsTasksText(statuses: Status[]) {
    let markdown = '';
    for (const status of statuses) {
        const statusCharacter = getPrintableSymbol(status.symbol);
        markdown += `- [${status.symbol}] #task ${statusCharacter} ${status.name}\n`;
    }
    verify(markdown);
}

function constructStatuses(importedStatuses: StatusCollection) {
    const statuses: Status[] = [];
    importedStatuses.forEach((importedStatus) => {
        statuses.push(Status.createFromImportedValue(importedStatus));
    });
    return statuses;
}

function verifyStatusesInMultipleFormats(statuses: Status[], showQueryInstructions: boolean) {
    verifyStatusesAsMarkdownTable(statuses, showQueryInstructions);
    verifyStatusesAsMermaidDiagram(statuses);
}

function verifyStatusesAsMermaidDiagramImpl(statuses: Status[], detailed: boolean, extensionWithoutDot: string) {
    // Set the registry up to exactly match the supplied statuses
    const registry = new StatusRegistry();
    registry.set(statuses);

    const markdown = registry.mermaidDiagram(detailed);
    verifyWithFileExtension(markdown, extensionWithoutDot);
}

function verifyStatusesAsMermaidDiagram(statuses: Status[]) {
    verifyStatusesAsMermaidDiagramImpl(statuses, false, 'mermaid.md');
}

function verifyStatusesAsDetailedMermaidDiagram(statuses: Status[]) {
    verifyStatusesAsMermaidDiagramImpl(statuses, true, 'detailed.mermaid.md');
}

describe('DefaultStatuses', () => {
    // These "test" write out a markdown representation of the default task statuses,
    // for embedding in the user docs.
    it('core-statuses', () => {
        verifyStatusesInMultipleFormats([Status.makeTodo(), Status.makeDone()], true);
    });

    it('custom-statuses', () => {
        verifyStatusesInMultipleFormats([Status.makeInProgress(), Status.makeCancelled()], true);
    });

    it('important-cycle', () => {
        const importantCycle: StatusCollection = [
            ['!', 'Important', 'D', 'TODO'],
            ['D', 'Doing - Important', 'X', 'IN_PROGRESS'],
            ['X', 'Done - Important', '!', 'DONE'],
        ];
        verifyStatusesInMultipleFormats(constructStatuses(importantCycle), false);
    });

    it('todo-in_progress-done', () => {
        const importantCycle: StatusCollection = [
            [' ', 'Todo', '/', 'TODO'],
            ['/', 'In Progress', 'x', 'IN_PROGRESS'],
            ['x', 'Done', ' ', 'DONE'],
        ];
        verifyStatusesInMultipleFormats(constructStatuses(importantCycle), false);
        verifyStatusesAsDetailedMermaidDiagram(constructStatuses(importantCycle));
    });

    it('pro-con-cycle', () => {
        const importantCycle: StatusCollection = [
            ['P', 'Pro', 'C', 'NON_TASK'],
            ['C', 'Con', 'P', 'NON_TASK'],
        ];
        verifyStatusesInMultipleFormats(constructStatuses(importantCycle), false);
        verifyStatusesAsDetailedMermaidDiagram(constructStatuses(importantCycle));
    });

    it('toggle-does-nothing', () => {
        const importantCycle: StatusCollection = [
            ['b', 'Bookmark', 'b', 'NON_TASK'],
            ['E', 'Example', 'E', 'NON_TASK'],
            ['I', 'Information', 'I', 'NON_TASK'],
            ['P', 'Paraphrase', 'P', 'NON_TASK'],
            ['Q', 'Quote', 'Q', 'NON_TASK'],
        ];
        verifyStatusesInMultipleFormats(constructStatuses(importantCycle), false);
    });

    it('done-toggles-to-cancelled', () => {
        // See issue #2089.
        // DONE is followed by CANCELLED, which currently causes unexpected behaviour in recurrent tasks.
        // This uses the 4 default statuses, and just customises their order.
        const statuses: StatusCollection = [
            [' ', 'Todo', '/', 'TODO'],
            ['x', 'Done', '-', 'DONE'],
            ['/', 'In Progress', 'x', 'IN_PROGRESS'],
            ['-', 'Cancelled', ' ', 'CANCELLED'],
        ];
        verifyStatusesAsDetailedMermaidDiagram(constructStatuses(statuses));
    });

    it('done-toggles-to-cancelled-with-unconventional-symbols', () => {
        // See issue #2304.
        // DONE is followed by CANCELLED, which currently causes unexpected behaviour in recurrent tasks.
        // This doesn't follow the standard convention of 'x' means DONE. It has 'x' means CANCELLED.
        const statuses: StatusCollection = [
            [' ', 'Todo', '*', 'TODO'],
            ['*', 'Done', 'x', 'DONE'],
            ['x', 'Cancelled', ' ', 'CANCELLED'],
        ];
        verifyStatusesAsDetailedMermaidDiagram(constructStatuses(statuses));
    });
});

describe('Theme', () => {
    type NamedTheme = [string, StatusCollection];
    const themes: NamedTheme[] = [
        // Alphabetical order by name:
        ['AnuPpuccin', Themes.anuppuccinSupportedStatuses()],
        ['Aura', Themes.auraSupportedStatuses()],
        ['Ebullientworks', Themes.ebullientworksSupportedStatuses()],
        ['ITS', Themes.itsSupportedStatuses()],
        ['LYT Mode', Themes.lytModeSupportedStatuses()],
        ['Minimal', Themes.minimalSupportedStatuses()],
        ['Things', Themes.thingsSupportedStatuses()],
    ];

    describe.each(themes)('%s', (_: string, statuses: StatusCollection) => {
        it.each(statuses)('Validate status: "%s", "%s", "%s", "%s"', (symbol, name, nextSymbol, type) => {
            const statusValidator = new StatusValidator();
            const entry: StatusCollectionEntry = [symbol, name, nextSymbol, type];
            expect(statusValidator.validateStatusCollectionEntry(entry)).toEqual([]);
        });

        it('Table', () => {
            verifyStatusesInMultipleFormats(constructStatuses(statuses), true);
        });

        it('Tasks', () => {
            verifyStatusesAsTasksList(constructStatuses(statuses));
        });

        it('Text', () => {
            verifyStatusesAsTasksText(constructStatuses(statuses));
        });
    });
});

function verifyTransitionsAsMarkdownTable(statuses: Status[]) {
    const columnNames: string[] = ['Operation and status.type'];
    statuses.forEach((s) => {
        const title = s.type;
        columnNames.push(title);
    });

    const table = new MarkdownTable(columnNames);

    const tasks: Task[] = [];
    {
        const cells: string[] = ['Example Task'];
        statuses.forEach((s) => {
            const task = new TaskBuilder().status(s).description('demo').build();
            tasks.push(task);
            cells.push('`' + task!.toFileLineString() + '`');
        });
        table.addRow(cells);
    }

    function filterAllStatuses(filter: FilterOrErrorMessage) {
        const cells: string[] = [`Matches \`${filter!.instruction}\``];
        const searchInfo = SearchInfo.fromAllTasks(tasks);
        tasks.forEach((task) => {
<<<<<<< HEAD
            const matchedText = filter!.filter?.filterFunction(task, [task]) ? 'YES' : 'no';
=======
            const matchedText = filter!.filter?.filterFunction(task, searchInfo) ? 'YES' : 'no';
>>>>>>> 1432cd1c
            cells.push(matchedText);
        });
        table.addRow(cells);
    }

    filterAllStatuses(FilterParser.parseFilter('not done')!);
    filterAllStatuses(FilterParser.parseFilter('done')!);
    filterAllStatuses(FilterParser.parseFilter('status.type is TODO')!);
    filterAllStatuses(FilterParser.parseFilter('status.type is IN_PROGRESS')!);
    filterAllStatuses(FilterParser.parseFilter('status.type is DONE')!);
    filterAllStatuses(FilterParser.parseFilter('status.type is CANCELLED')!);
    filterAllStatuses(FilterParser.parseFilter('status.type is NON_TASK')!);
    filterAllStatuses(FilterParser.parseFilter('status.name includes todo')!);
    filterAllStatuses(FilterParser.parseFilter('status.name includes in progress')!);
    filterAllStatuses(FilterParser.parseFilter('status.name includes done')!);
    filterAllStatuses(FilterParser.parseFilter('status.name includes cancelled')!);

    function showGroupNamesForAllTasks(groupName: string, grouperFunction: GrouperFunction) {
        const cells: string[] = ['Name for `group by ' + groupName + '`'];
        tasks.forEach((task) => {
            const groupNamesForTask = grouperFunction(task, SearchInfo.fromAllTasks([task]));
            const names = groupNamesForTask.join(',');
            cells.push(names);
        });
        table.addRow(cells);
    }

    showGroupNamesForAllTasks('status', new StatusField().createNormalGrouper().grouper);
    showGroupNamesForAllTasks('status.type', new StatusTypeField().createNormalGrouper().grouper);
    showGroupNamesForAllTasks('status.name', new StatusNameField().createNormalGrouper().grouper);

    table.verifyForDocs();
}

describe('Status Transitions', () => {
    it('status-types', () => {
        const statuses = [
            Status.makeTodo(),
            Status.makeInProgress(),
            Status.makeDone(),
            Status.makeCancelled(),
            new Status(new StatusConfiguration('~', 'My custom status', ' ', false, StatusType.NON_TASK)),
        ];
        verifyTransitionsAsMarkdownTable(statuses);
    });
});<|MERGE_RESOLUTION|>--- conflicted
+++ resolved
@@ -230,11 +230,7 @@
         const cells: string[] = [`Matches \`${filter!.instruction}\``];
         const searchInfo = SearchInfo.fromAllTasks(tasks);
         tasks.forEach((task) => {
-<<<<<<< HEAD
-            const matchedText = filter!.filter?.filterFunction(task, [task]) ? 'YES' : 'no';
-=======
             const matchedText = filter!.filter?.filterFunction(task, searchInfo) ? 'YES' : 'no';
->>>>>>> 1432cd1c
             cells.push(matchedText);
         });
         table.addRow(cells);
