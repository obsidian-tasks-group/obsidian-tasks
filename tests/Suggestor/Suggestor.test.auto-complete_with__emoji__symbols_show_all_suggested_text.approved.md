--- conflicted
+++ resolved
@@ -1,22 +1,7 @@
 | Searchable Text | Text that is added |
 | ----- | ----- |
-<<<<<<< HEAD
-| ⏎ | &lt;new line> |
-| 📅 due date | 📅  |
-| ⏰ reminder date | ⏰  |
-| 🛫 start date | 🛫  |
-| ⏳ scheduled date | ⏳  |
-| ⏫ high priority | ⏫  |
-| 🔼 medium priority | 🔼  |
-| 🔽 low priority | 🔽  |
-| 🔺 highest priority | 🔺  |
-| ⏬ lowest priority | ⏬  |
-| 🔁 recurring (repeat) | 🔁  |
-| ➕ created today (2022-07-11) | ➕ 2022-07-11  |
-=======
 | 🆔 Task ID | 🆔 |
 | ⛔ Task depends on ID | ⛔ |
->>>>>>> 6d2f833d
 | every | 🔁 every  |
 | every day | 🔁 every day  |
 | every week | 🔁 every week  |
@@ -31,6 +16,7 @@
 | every week on Friday | 🔁 every week on Friday  |
 | every week on Saturday | 🔁 every week on Saturday  |
 | 📅 due date | 📅  |
+| ⏰ reminder date | ⏰  |
 | 🛫 start date | 🛫  |
 | ⏳ scheduled date | ⏳  |
 | ⏫ high priority | ⏫  |
@@ -51,7 +37,7 @@
 | next week (2022-07-18) | 📅 2022-07-18  |
 | next month (2022-08-11) | 📅 2022-08-11  |
 | next year (2023-07-11) | 📅 2023-07-11  |
-<<<<<<< HEAD
+| 🔁 recurring (repeat) | 🔁  |
 | today (2022-07-11) | ⏰ 2022-07-11  |
 | tomorrow (2022-07-12) | ⏰ 2022-07-12  |
 | Sunday (2022-07-17) | ⏰ 2022-07-17  |
@@ -64,9 +50,6 @@
 | next week (2022-07-18) | ⏰ 2022-07-18  |
 | next month (2022-08-11) | ⏰ 2022-08-11  |
 | next year (2023-07-11) | ⏰ 2023-07-11  |
-=======
-| 🔁 recurring (repeat) | 🔁  |
->>>>>>> 6d2f833d
 | today (2022-07-11) | ⏳ 2022-07-11  |
 | tomorrow (2022-07-12) | ⏳ 2022-07-12  |
 | Sunday (2022-07-17) | ⏳ 2022-07-17  |
