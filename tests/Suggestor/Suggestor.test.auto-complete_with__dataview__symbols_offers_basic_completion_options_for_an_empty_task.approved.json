[
  {
    "displayText": "due:: due date",
    "appendText": "due:: "
  },
  {
    "displayText": "reminder:: reminder date",
    "appendText": "reminder:: "
  },
  {
    "displayText": "start:: start date",
    "appendText": "start:: "
  },
  {
    "displayText": "scheduled:: scheduled date",
    "appendText": "scheduled:: "
  },
  {
    "displayText": "id:: Task ID",
    "appendText": "id::"
  },
  {
<<<<<<< HEAD
    "displayText": "priority:: medium priority",
    "appendText": "priority:: medium] ",
=======
    "displayText": "dependsOn:: Task depends on ID",
    "appendText": "dependsOn::"
  },
  {
    "displayText": "priority:: high priority",
    "appendText": "priority:: high] ",
>>>>>>> 6d2f833d
    "insertSkip": 0
  }
]<|MERGE_RESOLUTION|>--- conflicted
+++ resolved
@@ -20,17 +20,7 @@
     "appendText": "id::"
   },
   {
-<<<<<<< HEAD
-    "displayText": "priority:: medium priority",
-    "appendText": "priority:: medium] ",
-=======
     "displayText": "dependsOn:: Task depends on ID",
     "appendText": "dependsOn::"
-  },
-  {
-    "displayText": "priority:: high priority",
-    "appendText": "priority:: high] ",
->>>>>>> 6d2f833d
-    "insertSkip": 0
   }
 ]