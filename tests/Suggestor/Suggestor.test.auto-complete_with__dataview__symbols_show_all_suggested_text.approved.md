--- conflicted
+++ resolved
@@ -1,21 +1,7 @@
 | Searchable Text | Text that is added |
 | ----- | ----- |
-<<<<<<< HEAD
-| due:: due date | due::  |
-| reminder:: reminder date | reminder::  |
-| start:: start date | start::  |
-| scheduled:: scheduled date | scheduled::  |
-| priority:: high priority | priority:: high]  |
-| priority:: medium priority | priority:: medium]  |
-| priority:: low priority | priority:: low]  |
-| priority:: highest priority | priority:: highest]  |
-| priority:: lowest priority | priority:: lowest]  |
-| repeat:: recurring (repeat) | repeat::  |
-| created:: created today (2022-07-11) | created:: 2022-07-11]  |
-=======
 | id:: Task ID | id:: |
 | dependsOn:: Task depends on ID | dependsOn:: |
->>>>>>> 6d2f833d
 | every | repeat:: every  |
 | every day | repeat:: every day  |
 | every week | repeat:: every week  |
@@ -30,6 +16,7 @@
 | every week on Friday | repeat:: every week on Friday  |
 | every week on Saturday | repeat:: every week on Saturday  |
 | due:: due date | due::  |
+| reminder:: reminder date | reminder::  |
 | start:: start date | start::  |
 | scheduled:: scheduled date | scheduled::  |
 | priority:: high priority | priority:: high]  |
@@ -50,7 +37,7 @@
 | next week (2022-07-18) | due:: 2022-07-18]  |
 | next month (2022-08-11) | due:: 2022-08-11]  |
 | next year (2023-07-11) | due:: 2023-07-11]  |
-<<<<<<< HEAD
+| repeat:: recurring (repeat) | repeat::  |
 | today (2022-07-11) | reminder:: 2022-07-11]  |
 | tomorrow (2022-07-12) | reminder:: 2022-07-12]  |
 | Sunday (2022-07-17) | reminder:: 2022-07-17]  |
@@ -63,9 +50,6 @@
 | next week (2022-07-18) | reminder:: 2022-07-18]  |
 | next month (2022-08-11) | reminder:: 2022-08-11]  |
 | next year (2023-07-11) | reminder:: 2023-07-11]  |
-=======
-| repeat:: recurring (repeat) | repeat::  |
->>>>>>> 6d2f833d
 | today (2022-07-11) | scheduled:: 2022-07-11]  |
 | tomorrow (2022-07-12) | scheduled:: 2022-07-12]  |
 | Sunday (2022-07-17) | scheduled:: 2022-07-17]  |
