--- conflicted
+++ resolved
@@ -28,11 +28,7 @@
 export function testTaskFilter(filter: FilterOrErrorMessage, task: Task, expected: boolean) {
     expect(filter.filterFunction).toBeDefined();
     expect(filter.error).toBeUndefined();
-<<<<<<< HEAD
-    expect(filter.filterFunction!(task, [task])).toEqual(expected);
-=======
     expect(filter.filterFunction!(task, SearchInfo.fromAllTasks([task]))).toEqual(expected);
->>>>>>> 1432cd1c
 }
 
 /**
@@ -56,11 +52,7 @@
     let filteredTasks = [...tasks];
     const searchInfo = SearchInfo.fromAllTasks(tasks);
     query.filters.forEach((filter) => {
-<<<<<<< HEAD
-        filteredTasks = filteredTasks.filter((task) => filter.filterFunction(task, tasks));
-=======
         filteredTasks = filteredTasks.filter((task) => filter.filterFunction(task, searchInfo));
->>>>>>> 1432cd1c
     });
     const matched = filteredTasks.length === 1;
 
@@ -95,11 +87,7 @@
     let filteredTasks = [...tasks];
     const searchInfo = SearchInfo.fromAllTasks(tasks);
     query.filters.forEach((filter) => {
-<<<<<<< HEAD
-        filteredTasks = filteredTasks.filter((task) => filter.filterFunction(task, tasks));
-=======
         filteredTasks = filteredTasks.filter((task) => filter.filterFunction(task, searchInfo));
->>>>>>> 1432cd1c
     });
 
     // Assert
