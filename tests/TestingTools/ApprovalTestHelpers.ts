--- conflicted
+++ resolved
@@ -1,9 +1,6 @@
 import { Options } from 'approvals/lib/Core/Options';
 import { verify } from 'approvals/lib/Providers/Jest/JestApprovals';
-<<<<<<< HEAD
-=======
 import type { GlobalFilter } from '../../src/Config/GlobalFilter';
->>>>>>> 24b9ee8e
 import type { GlobalQuery } from '../../src/Config/GlobalQuery';
 import { Query } from '../../src/Query/Query';
 import { explainResults } from '../../src/lib/QueryRendererHelper';
@@ -75,13 +72,6 @@
  * See {@link verifyQueryExplanation} to just explain the query.
  *
  * @param instructions
-<<<<<<< HEAD
- * @param globalQuery
- * @param options
- */
-export function verifyTaskBlockExplanation(instructions: string, globalQuery: GlobalQuery, options?: Options): void {
-    const explanation = explainResults(instructions, globalQuery, 'some/sample/file path.md');
-=======
  * @param globalFilter
  * @param globalQuery
  * @param options?
@@ -93,7 +83,6 @@
     options?: Options,
 ): void {
     const explanation = explainResults(instructions, globalFilter, globalQuery, 'some/sample/file path.md');
->>>>>>> 24b9ee8e
 
     options = options || new Options();
     options = options.forFile().withFileExtention('explanation.text');
