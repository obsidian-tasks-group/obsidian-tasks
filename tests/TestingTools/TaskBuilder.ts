--- conflicted
+++ resolved
@@ -2,11 +2,8 @@
 import type { Moment } from 'moment';
 import { TasksFile } from '../../src/Scripting/TasksFile';
 import { Status } from '../../src/Statuses/Status';
-<<<<<<< HEAD
 import { OnCompletion } from '../../src/Task/OnCompletion';
-=======
 import { Occurrence } from '../../src/Task/Occurrence';
->>>>>>> 645acc0b
 import { Task } from '../../src/Task/Task';
 import { Recurrence } from '../../src/Task/Recurrence';
 import { DateParser } from '../../src/Query/DateParser';
