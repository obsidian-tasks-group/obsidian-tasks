--- conflicted
+++ resolved
@@ -116,12 +116,9 @@
             .scheduledDate('2023-07-03')
             .dueDate('2023-07-04')
             .doneDate('2023-07-05')
-<<<<<<< HEAD
+            .cancelledDate('2023-07-06')
             .blockedBy(['123456', 'abc123'])
             .id('abcdef')
-=======
-            .cancelledDate('2023-07-06')
->>>>>>> 203e4e59
             .blockLink(' ^dcf64c')
             // Values in TaskLocation:
             .path('some/folder/fileName.md')
