--- conflicted
+++ resolved
@@ -3,13 +3,9 @@
 import { TasksFile } from '../../src/Scripting/TasksFile';
 import { getTasksFileFromMockData, listPathAndData } from '../TestingTools/MockDataHelpers';
 import { LinkResolver } from '../../src/Task/LinkResolver';
-<<<<<<< HEAD
-import { getFirstLinkpathDest } from '../__mocks__/obsidian';
-=======
 import type { MockDataName } from '../Obsidian/AllCacheSampleData';
 import { getAllTags, getFirstLinkpathDest, parseFrontMatterTags } from '../__mocks__/obsidian';
 import { MockDataLoader } from '../TestingTools/MockDataLoader';
->>>>>>> c34d6a0a
 import { determineExpressionType, formatToRepresentType } from './ScriptingTestHelpers';
 
 afterEach(() => {
@@ -445,7 +441,7 @@
     });
 
     it('should obtain a single property as a Link', () => {
-        const tasksFile = getTasksFileFromMockData(link_in_yaml);
+        const tasksFile = getTasksFileFromMockData('link_in_yaml');
 
         const link = tasksFile.propertyAsLink('test-link');
 
@@ -455,7 +451,7 @@
     });
 
     it('should obtain a single property as an array of Links', () => {
-        const tasksFile = getTasksFileFromMockData(link_in_yaml);
+        const tasksFile = getTasksFileFromMockData('link_in_yaml');
 
         const links = tasksFile.propertyAsLinks('test-link');
 
@@ -464,7 +460,7 @@
     });
 
     it('should obtain a list property as an array of Links', () => {
-        const tasksFile = getTasksFileFromMockData(yaml_all_property_types_populated);
+        const tasksFile = getTasksFileFromMockData('yaml_all_property_types_populated');
 
         const links = tasksFile.propertyAsLinks('sample_link_list_property');
 
