/**
 * @jest-environment jsdom
 */

import moment from 'moment/moment';

import { PostponeMenu } from '../../../src/ui/Menus/PostponeMenu';
import { TaskBuilder } from '../../TestingTools/TaskBuilder';
import { TestableTaskSaver, menuToString } from './MenuTestingHelpers';

window.moment = moment;

export {};

const farPast = '2022-01-17';
const yesterday = '2023-12-02';
const today = '2023-12-03';
const tomorrow = '2023-12-04';
const farFuture = '2017-03-25';

// const invalidDate = '2023-12-36';

beforeEach(() => {
    jest.useFakeTimers();
    jest.setSystemTime(new Date(today));
    TestableTaskSaver.reset();
});

afterEach(() => {
    jest.useRealTimers();
});

describe('PostponeMenu', () => {
<<<<<<< HEAD
    it('should populate the menu for overdue task', () => {
        // Arrange
        const task = new TaskBuilder().dueDate(yesterday).build();
        const button = document.createElement('a');
=======
    function contentsOfPostponeMenuForTask(builderWithDate: TaskBuilder) {
        const task = builderWithDate.build();
        const button = document.createElement('button');
>>>>>>> da2e46a5

        const menu = new PostponeMenu(button, task);
        return menuToString(menu);
    }

    it('should populate the menu for task scheduled long ao', () => {
        const itemsAsText = contentsOfPostponeMenuForTask(new TaskBuilder().scheduledDate(farPast));
        expect(itemsAsText).toMatchInlineSnapshot(`
            "
              Scheduled today, on Sun 3rd Dec
              Scheduled tomorrow, on Mon 4th Dec
              ---
              Scheduled in 2 days, on Tue 5th Dec
              Scheduled in 3 days, on Wed 6th Dec
              Scheduled in 4 days, on Thu 7th Dec
              Scheduled in 5 days, on Fri 8th Dec
              Scheduled in 6 days, on Sat 9th Dec
              ---
              Scheduled in a week, on Sun 10th Dec
              Scheduled in 2 weeks, on Sun 17th Dec
              Scheduled in 3 weeks, on Sun 24th Dec
              Scheduled in a month, on Wed 3rd Jan"
        `);
    });

    it('should populate the menu for task due yesterday', () => {
        const itemsAsText = contentsOfPostponeMenuForTask(new TaskBuilder().dueDate(yesterday));
        expect(itemsAsText).toMatchInlineSnapshot(`
            "
              Due today, on Sun 3rd Dec
              Due tomorrow, on Mon 4th Dec
              ---
              Due in 2 days, on Tue 5th Dec
              Due in 3 days, on Wed 6th Dec
              Due in 4 days, on Thu 7th Dec
              Due in 5 days, on Fri 8th Dec
              Due in 6 days, on Sat 9th Dec
              ---
              Due in a week, on Sun 10th Dec
              Due in 2 weeks, on Sun 17th Dec
              Due in 3 weeks, on Sun 24th Dec
              Due in a month, on Wed 3rd Jan"
        `);
    });

    it('should populate the menu for task starting today', () => {
        // Arrange
<<<<<<< HEAD
        const task = new TaskBuilder().scheduledDate(tomorrow).build();
        const button = document.createElement('a');

        // Act
        const menu = new PostponeMenu(button, task);
=======
        const itemsAsText = contentsOfPostponeMenuForTask(new TaskBuilder().startDate(today));
        expect(itemsAsText).toMatchInlineSnapshot(`
            "
              Start today, on Sun 3rd Dec
              Start tomorrow, on Mon 4th Dec
              ---
              Start in 2 days, on Tue 5th Dec
              Start in 3 days, on Wed 6th Dec
              Start in 4 days, on Thu 7th Dec
              Start in 5 days, on Fri 8th Dec
              Start in 6 days, on Sat 9th Dec
              ---
              Start in a week, on Sun 10th Dec
              Start in 2 weeks, on Sun 17th Dec
              Start in 3 weeks, on Sun 24th Dec
              Start in a month, on Wed 3rd Jan"
        `);
    });
>>>>>>> da2e46a5

    it('should populate the menu for task scheduled tomorrow', () => {
        // Arrange
        const itemsAsText = contentsOfPostponeMenuForTask(new TaskBuilder().scheduledDate(tomorrow));
        expect(itemsAsText).toMatchInlineSnapshot(`
            "
              Scheduled today, on Sun 3rd Dec
              Scheduled tomorrow, on Mon 4th Dec
              ---
              Postpone scheduled date by 2 days, to Wed 6th Dec
              Postpone scheduled date by 3 days, to Thu 7th Dec
              Postpone scheduled date by 4 days, to Fri 8th Dec
              Postpone scheduled date by 5 days, to Sat 9th Dec
              Postpone scheduled date by 6 days, to Sun 10th Dec
              ---
              Postpone scheduled date by a week, to Mon 11th Dec
              Postpone scheduled date by 2 weeks, to Mon 18th Dec
              Postpone scheduled date by 3 weeks, to Mon 25th Dec
              Postpone scheduled date by a month, to Thu 4th Jan"
        `);
    });
    it('should populate the menu for task due far ahead', () => {
        // Arrange
        const itemsAsText = contentsOfPostponeMenuForTask(new TaskBuilder().dueDate(farFuture));
        // TODO Show the year, if it is not the current year.
        expect(itemsAsText).toMatchInlineSnapshot(`
            "
              Due today, on Sun 3rd Dec
              Due tomorrow, on Mon 4th Dec
              ---
              Due in 2 days, on Tue 5th Dec
              Due in 3 days, on Wed 6th Dec
              Due in 4 days, on Thu 7th Dec
              Due in 5 days, on Fri 8th Dec
              Due in 6 days, on Sat 9th Dec
              ---
              Due in a week, on Sun 10th Dec
              Due in 2 weeks, on Sun 17th Dec
              Due in 3 weeks, on Sun 24th Dec
              Due in a month, on Wed 3rd Jan"
        `);
    });

    it('should modify task, if different date selected', () => {
        // Arrange
        const task = new TaskBuilder().startDate(today).build();
        const button = document.createElement('a');
        const menu = new PostponeMenu(button, task, TestableTaskSaver.testableTaskSaver);

        // Act
        // @ts-expect-error TS2339: Property 'items' does not exist on type 'PostponeMenu'.
        // item 0 is today.
        // item 1 is tomorrow.
        // item 2 is '---' separator.
        const todoItem = menu.items[3];
        expect(todoItem.title).toEqual('Start in 2 days, on Tue 5th Dec');
        todoItem.callback();

        // Assert
        expect(Object.is(task, TestableTaskSaver.taskBeingOverwritten)).toEqual(true);
        expect(TestableTaskSaver.taskBeingOverwritten!.start.formatAsDate()).toEqual(today);

        expect(TestableTaskSaver.tasksBeingSaved!.length).toEqual(1);
        expect(TestableTaskSaver.tasksBeingSaved![0].start.formatAsDate()).toEqual('2023-12-05');
    });
});<|MERGE_RESOLUTION|>--- conflicted
+++ resolved
@@ -31,16 +31,9 @@
 });
 
 describe('PostponeMenu', () => {
-<<<<<<< HEAD
-    it('should populate the menu for overdue task', () => {
-        // Arrange
-        const task = new TaskBuilder().dueDate(yesterday).build();
-        const button = document.createElement('a');
-=======
     function contentsOfPostponeMenuForTask(builderWithDate: TaskBuilder) {
         const task = builderWithDate.build();
-        const button = document.createElement('button');
->>>>>>> da2e46a5
+        const button = document.createElement('a');
 
         const menu = new PostponeMenu(button, task);
         return menuToString(menu);
@@ -88,13 +81,6 @@
 
     it('should populate the menu for task starting today', () => {
         // Arrange
-<<<<<<< HEAD
-        const task = new TaskBuilder().scheduledDate(tomorrow).build();
-        const button = document.createElement('a');
-
-        // Act
-        const menu = new PostponeMenu(button, task);
-=======
         const itemsAsText = contentsOfPostponeMenuForTask(new TaskBuilder().startDate(today));
         expect(itemsAsText).toMatchInlineSnapshot(`
             "
@@ -113,7 +99,6 @@
               Start in a month, on Wed 3rd Jan"
         `);
     });
->>>>>>> da2e46a5
 
     it('should populate the menu for task scheduled tomorrow', () => {
         // Arrange
