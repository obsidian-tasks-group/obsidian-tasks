--- conflicted
+++ resolved
@@ -6,21 +6,8 @@
 window.moment = moment;
 
 import { Sort } from '../src/Sort';
-<<<<<<< HEAD
+import { getSettings, updateSettings } from '../src/Settings';
 import { fromLine } from './TestHelpers';
-=======
-import { getSettings, updateSettings } from '../src/Settings';
-
-function fromLine({ line, path = '' }: { line: string; path?: string }) {
-    return Task.fromLine({
-        line,
-        path,
-        precedingHeader: '',
-        sectionIndex: 0,
-        sectionStart: 0,
-    })!;
-}
->>>>>>> 8b5bef28
 
 describe('Sort', () => {
     it('sorts correctly by default order', () => {
