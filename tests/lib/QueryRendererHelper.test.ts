--- conflicted
+++ resolved
@@ -100,7 +100,6 @@
         // Arrange
         const querySource = 'description includes world';
         const globalQuerySource = 'description includes hello';
-<<<<<<< HEAD
         const filePath = 'a/b/c.md';
 
         // Act
@@ -109,24 +108,13 @@
 
         // Assert
         expect(query.source).toEqual(`${globalQuerySource}\n${querySource}`);
-=======
-        updateSettings({ globalQuery: globalQuerySource });
-        const filePath = 'a/b/c.md';
-
-        // Act
-        const query = getQueryForQueryRenderer(querySource, filePath);
-
-        // Assert
-        expect(query.source).toEqual(`${globalQuerySource}\n${querySource}`);
         expect(query.filePath).toEqual(filePath);
->>>>>>> 9fc111a1
     });
 
     it('should ignore the global query if "ignore global query" is set', () => {
         // Arrange
-<<<<<<< HEAD
+        const globalQuery = new GlobalQuery('path includes from_global_query');
         const filePath = 'a/b/c.md';
-        const globalQuery = new GlobalQuery('path includes from_global_query');
 
         // Act
         const query = getQueryForQueryRenderer(
@@ -137,16 +125,6 @@
 
         // Assert
         expect(query.source).toEqual('description includes from_block_query\nignore global query');
-=======
-        updateSettings({ globalQuery: 'path includes from_global_query' });
-        const filePath = 'a/b/c.md';
-
-        // Act
-        const query = getQueryForQueryRenderer('description includes from_block_query\nignore global query', filePath);
-
-        // Assert
-        expect(query.source).toEqual('description includes from_block_query\nignore global query');
         expect(query.filePath).toEqual(filePath);
->>>>>>> 9fc111a1
     });
 });