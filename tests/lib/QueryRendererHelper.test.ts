/**
 * @jest-environment jsdom
 */
import moment from 'moment';
import { Query } from '../../src/Query/Query';
import { explainResults, getQueryForQueryRenderer } from '../../src/lib/QueryRendererHelper';
import { GlobalFilter } from '../../src/Config/GlobalFilter';
import { GlobalQuery } from '../../src/Config/GlobalQuery';

window.moment = moment;

describe('explain', () => {
<<<<<<< HEAD
    afterEach(() => {
        GlobalFilter.reset();
    });

=======
>>>>>>> 24b9ee8e
    it('should explain a task', () => {
        const source = '';
        const query = new Query({ source });

        const expectedDisplayText = `Explanation of this Tasks code block query:

No filters supplied. All tasks will match the query.`;

<<<<<<< HEAD
        expect(explainResults(query.source, new GlobalQuery())).toEqual(expectedDisplayText);
=======
        expect(explainResults(query.source, new GlobalFilter(), new GlobalQuery())).toEqual(expectedDisplayText);
>>>>>>> 24b9ee8e
    });

    it('should explain a task with global filter active', () => {
        const globalFilter = new GlobalFilter();
        globalFilter.set('#task');

        const source = '';
        const query = new Query({ source });

        const expectedDisplayText = `Only tasks containing the global filter '#task'.

Explanation of this Tasks code block query:

No filters supplied. All tasks will match the query.`;
<<<<<<< HEAD
        expect(explainResults(query.source, new GlobalQuery())).toEqual(expectedDisplayText);
=======
        expect(explainResults(query.source, globalFilter, new GlobalQuery())).toEqual(expectedDisplayText);
>>>>>>> 24b9ee8e
    });

    it('should explain a task with global query active', () => {
        const globalQuery = new GlobalQuery('description includes hello');

        const source = '';
        const query = new Query({ source });

        const expectedDisplayText = `Explanation of the global query:

description includes hello

Explanation of this Tasks code block query:

No filters supplied. All tasks will match the query.`;

<<<<<<< HEAD
        expect(explainResults(query.source, globalQuery)).toEqual(expectedDisplayText);
=======
        expect(explainResults(query.source, new GlobalFilter(), globalQuery)).toEqual(expectedDisplayText);
>>>>>>> 24b9ee8e
    });

    it('should explain a task with global query and global filter active', () => {
        const globalQuery = new GlobalQuery('description includes hello');
<<<<<<< HEAD
        GlobalFilter.set('#task');
=======
        const globalFilter = new GlobalFilter();
        globalFilter.set('#task');
>>>>>>> 24b9ee8e

        const source = '';
        const query = new Query({ source });

        const expectedDisplayText = `Only tasks containing the global filter '#task'.

Explanation of the global query:

description includes hello

Explanation of this Tasks code block query:

No filters supplied. All tasks will match the query.`;

<<<<<<< HEAD
        expect(explainResults(query.source, globalQuery)).toEqual(expectedDisplayText);
=======
        expect(explainResults(query.source, globalFilter, globalQuery)).toEqual(expectedDisplayText);
>>>>>>> 24b9ee8e
    });

    it('should explain a task with global query set but ignored without the global query', () => {
        const globalQuery = new GlobalQuery('description includes hello');

        const source = 'ignore global query';
        const query = new Query({ source });

        const expectedDisplayText = `Explanation of this Tasks code block query:

No filters supplied. All tasks will match the query.`;

<<<<<<< HEAD
        expect(explainResults(query.source, globalQuery)).toEqual(expectedDisplayText);
=======
        expect(explainResults(query.source, new GlobalFilter(), globalQuery)).toEqual(expectedDisplayText);
>>>>>>> 24b9ee8e
    });
});

/**
 * @note Test suite deliberately omits any tests on the functionality of the query the QueryRenderer uses.
 *       Since it is just running a Query, we defer to the Query tests. We just check that we're getting
 *       the right query.
 */
describe('query used for QueryRenderer', () => {
    it('should be the result of combining the global query and the actual query', () => {
        // Arrange
        const querySource = 'description includes world';
        const globalQuerySource = 'description includes hello';
        const filePath = 'a/b/c.md';

        // Act
        const globalQuery = new GlobalQuery(globalQuerySource);
        const query = getQueryForQueryRenderer(querySource, globalQuery, filePath);

        // Assert
        expect(query.source).toEqual(`${globalQuerySource}\n${querySource}`);
        expect(query.filePath).toEqual(filePath);
    });

    it('should ignore the global query if "ignore global query" is set', () => {
        // Arrange
        const globalQuery = new GlobalQuery('path includes from_global_query');
        const filePath = 'a/b/c.md';

        // Act
        const query = getQueryForQueryRenderer(
            'description includes from_block_query\nignore global query',
            globalQuery,
            filePath,
        );

        // Assert
        expect(query.source).toEqual('description includes from_block_query\nignore global query');
        expect(query.filePath).toEqual(filePath);
    });
});<|MERGE_RESOLUTION|>--- conflicted
+++ resolved
@@ -10,13 +10,6 @@
 window.moment = moment;
 
 describe('explain', () => {
-<<<<<<< HEAD
-    afterEach(() => {
-        GlobalFilter.reset();
-    });
-
-=======
->>>>>>> 24b9ee8e
     it('should explain a task', () => {
         const source = '';
         const query = new Query({ source });
@@ -25,11 +18,7 @@
 
 No filters supplied. All tasks will match the query.`;
 
-<<<<<<< HEAD
-        expect(explainResults(query.source, new GlobalQuery())).toEqual(expectedDisplayText);
-=======
         expect(explainResults(query.source, new GlobalFilter(), new GlobalQuery())).toEqual(expectedDisplayText);
->>>>>>> 24b9ee8e
     });
 
     it('should explain a task with global filter active', () => {
@@ -44,11 +33,7 @@
 Explanation of this Tasks code block query:
 
 No filters supplied. All tasks will match the query.`;
-<<<<<<< HEAD
-        expect(explainResults(query.source, new GlobalQuery())).toEqual(expectedDisplayText);
-=======
         expect(explainResults(query.source, globalFilter, new GlobalQuery())).toEqual(expectedDisplayText);
->>>>>>> 24b9ee8e
     });
 
     it('should explain a task with global query active', () => {
@@ -65,21 +50,13 @@
 
 No filters supplied. All tasks will match the query.`;
 
-<<<<<<< HEAD
-        expect(explainResults(query.source, globalQuery)).toEqual(expectedDisplayText);
-=======
         expect(explainResults(query.source, new GlobalFilter(), globalQuery)).toEqual(expectedDisplayText);
->>>>>>> 24b9ee8e
     });
 
     it('should explain a task with global query and global filter active', () => {
         const globalQuery = new GlobalQuery('description includes hello');
-<<<<<<< HEAD
-        GlobalFilter.set('#task');
-=======
         const globalFilter = new GlobalFilter();
         globalFilter.set('#task');
->>>>>>> 24b9ee8e
 
         const source = '';
         const query = new Query({ source });
@@ -94,11 +71,7 @@
 
 No filters supplied. All tasks will match the query.`;
 
-<<<<<<< HEAD
-        expect(explainResults(query.source, globalQuery)).toEqual(expectedDisplayText);
-=======
         expect(explainResults(query.source, globalFilter, globalQuery)).toEqual(expectedDisplayText);
->>>>>>> 24b9ee8e
     });
 
     it('should explain a task with global query set but ignored without the global query', () => {
@@ -111,11 +84,7 @@
 
 No filters supplied. All tasks will match the query.`;
 
-<<<<<<< HEAD
-        expect(explainResults(query.source, globalQuery)).toEqual(expectedDisplayText);
-=======
         expect(explainResults(query.source, new GlobalFilter(), globalQuery)).toEqual(expectedDisplayText);
->>>>>>> 24b9ee8e
     });
 });
 
