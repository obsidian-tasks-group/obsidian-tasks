import { diff } from 'jest-diff';
import type { Task } from '../../src/Task';
import type { FilterOrErrorMessage } from '../../src/Query/Filter/FilterOrErrorMessage';
import { fromLine } from '../TestHelpers';
import { TaskBuilder } from '../TestingTools/TaskBuilder';
import type { StatusConfiguration } from '../../src/StatusConfiguration';
import { Status } from '../../src/Status';
import { SearchInfo } from '../../src/Query/SearchInfo';

/**
 @summary
 This file contains Jest custom matchers, for idiomatic testing of filtering
 via Field classes.

 @description
 These matchers are a more idiomatic way of testing custom objects via
 the Jest test framework than the helper functions in tests/TestingTools/
 and various testing helpers in individual x.test.ts files.
 <br>

 When they fail, they show the line number at the call site, rather
 than some line buried down in the helper function, in other words, a much
 more useful call stack/traceback.
 <br>

 They can also generate much more informative error messages describing
 the failure.
 <br>

 Example usage (shown for  {@link toMatchTaskFromLine}, but other matchers are available:
 <br>

 @example

 // Setup:

 Imports are done automatically in tests/CustomMatchers/jest.custom_matchers.setup.ts

 // Inside it() and describe() blocks:
 it('works negating regexes', () => {
        // Arrange
        const filter = new DescriptionField().createFilterOrErrorMessage(
            'description regex does not match /^task/',
        );

        // Assert
        expect(filter).toMatchTaskFromLine(
            '- [ ] this does not start with the pattern',
        );
        expect(filter).not.toMatchTaskFromLine(
            '- [ ] task does start with the pattern',
        );
    });

 */

/* MAINTENANCE NOTE:
        Please add any newly added matchers to this file:
            tests/CustomMatchers/jest.custom_matchers.setup.ts
        so that tests can find them automatically, without needing
        to write imports, and complex 'expect.extend(...)' lines.
        Thank you.
 */
declare global {
    namespace jest {
        interface Matchers<R> {
            toBeValid(): R;
            toHaveExplanation(expectedExplanation: string): R;
<<<<<<< HEAD
            toMatchTaskInTaskList(task: Task, allTasks: Task[]): R;
=======
            toMatchTaskWithSearchInfo(task: Task, searchInfo: SearchInfo): R;
>>>>>>> 1432cd1c
            toMatchTask(task: Task): R;
            toMatchTaskFromLine(line: string): R;
            toMatchTaskWithDescription(description: string): R;
            toMatchTaskWithHeading(heading: string | null): R;
            toMatchTaskWithPath(path: string): R;
            toMatchTaskWithStatus(statusConfiguration: StatusConfiguration): R;
        }

        interface Expect {
            toBeValid(): any;
            toHaveExplanation(expectedExplanation: string): any;
<<<<<<< HEAD
            toMatchTaskInTaskList(task: Task, allTasks: Task[]): any;
=======
            toMatchTaskWithSearchInfo(task: Task, searchInfo: SearchInfo): any;
>>>>>>> 1432cd1c
            toMatchTask(task: Task): any;
            toMatchTaskFromLine(line: string): any;
            toMatchTaskWithDescription(description: string): any;
            toMatchTaskWithHeading(heading: string | null): any;
            toMatchTaskWithPath(path: string): any;
            toMatchTaskWithStatus(statusConfiguration: StatusConfiguration): any;
        }

        interface InverseAsymmetricMatchers {
            toBeValid(): any;
            toHaveExplanation(expectedExplanation: string): any;
<<<<<<< HEAD
            toMatchTaskInTaskList(task: Task, allTasks: Task[]): any;
=======
            toMatchTaskWithSearchInfo(task: Task, searchInfo: SearchInfo): any;
>>>>>>> 1432cd1c
            toMatchTask(task: Task): any;
            toMatchTaskFromLine(line: string): any;
            toMatchTaskWithDescription(description: string): any;
            toMatchTaskWithHeading(heading: string | null): any;
            toMatchTaskWithPath(path: string): any;
            toMatchTaskWithStatus(statusConfiguration: StatusConfiguration): any;
        }
    }
}

export function toBeValid(filter: FilterOrErrorMessage) {
    if (filter.filterFunction === undefined) {
        return {
            message: () =>
                `unexpected null filter: check your instruction matches your filter class.
       Line is "${filter.instruction}
       Error message is "${filter.error}".`,
            pass: false,
        };
    }

    if (filter.error !== undefined) {
        return {
            message: () => `unexpected error message in filter: check your instruction matches your filter class
       Line is "${filter.instruction}`,
            pass: false,
        };
    }

    return {
        message: () => `filter is unexpectedly valid:
       Line is "${filter.instruction}`,
        pass: true,
    };
}

export function toHaveExplanation(filter: FilterOrErrorMessage, expectedExplanation: string) {
    expect(filter.filter).toBeDefined();
    const received = filter.filter?.explanation.asString();
    const matches = received === expectedExplanation;
    if (!matches) {
        return {
            message: () =>
                `unexpected incorrect explanation for "${filter.instruction}":\n` + diff(expectedExplanation, received),
            pass: false,
        };
    }

    return {
        message: () => `explanation for "${filter.instruction}" should not be: "${received}"`,
        pass: true,
    };
}

/**
<<<<<<< HEAD
 * Use this test matcher for any filters that need access to all the tasks in the vault.
 * @param filter
 * @param task
 * @param allTasks
 */
export function toMatchTaskInTaskList(filter: FilterOrErrorMessage, task: Task, allTasks: Task[]) {
    const matches = filter.filterFunction!(task, allTasks);
=======
 * Use this test matcher for any filters that need access to any data from the search.
 * @param filter
 * @param task
 * @param searchInfo
 */
export function toMatchTaskWithSearchInfo(filter: FilterOrErrorMessage, task: Task, searchInfo: SearchInfo) {
    const matches = filter.filterFunction!(task, searchInfo);
>>>>>>> 1432cd1c
    if (!matches) {
        return {
            message: () => `unexpected failure to match
task:        "${task.toFileLineString()}"
with filter: "${filter.instruction}"`,
            pass: false,
        };
    }

    return {
        message: () => `filter should not have matched
task:        "${task.toFileLineString()}"
with filter: "${filter.instruction}"`,
        pass: true,
    };
}

export function toMatchTask(filter: FilterOrErrorMessage, task: Task) {
<<<<<<< HEAD
    return toMatchTaskInTaskList(filter, task, [task]);
=======
    return toMatchTaskWithSearchInfo(filter, task, SearchInfo.fromAllTasks([task]));
>>>>>>> 1432cd1c
}

export function toMatchTaskFromLine(filter: FilterOrErrorMessage, line: string) {
    const task = fromLine({
        line: line,
    });
    return toMatchTask(filter, task);
}

export function toMatchTaskWithDescription(filter: FilterOrErrorMessage, description: string) {
    const builder = new TaskBuilder();
    const task = builder.description(description).build();
    return toMatchTask(filter, task);
}

export function toMatchTaskWithHeading(filter: FilterOrErrorMessage, heading: string) {
    const builder = new TaskBuilder();
    const task = builder.precedingHeader(heading).build();
    return toMatchTask(filter, task);
}

export function toMatchTaskWithPath(filter: FilterOrErrorMessage, path: string) {
    const builder = new TaskBuilder();
    const task = builder.path(path).build();
    return toMatchTask(filter, task);
}

export function toMatchTaskWithStatus(filter: FilterOrErrorMessage, statusConfiguration: StatusConfiguration) {
    const builder = new TaskBuilder();
    const task = builder.status(new Status(statusConfiguration)).build();
    return toMatchTask(filter, task);
}<|MERGE_RESOLUTION|>--- conflicted
+++ resolved
@@ -66,11 +66,8 @@
         interface Matchers<R> {
             toBeValid(): R;
             toHaveExplanation(expectedExplanation: string): R;
-<<<<<<< HEAD
+            toMatchTaskWithSearchInfo(task: Task, searchInfo: SearchInfo): R;
             toMatchTaskInTaskList(task: Task, allTasks: Task[]): R;
-=======
-            toMatchTaskWithSearchInfo(task: Task, searchInfo: SearchInfo): R;
->>>>>>> 1432cd1c
             toMatchTask(task: Task): R;
             toMatchTaskFromLine(line: string): R;
             toMatchTaskWithDescription(description: string): R;
@@ -82,11 +79,8 @@
         interface Expect {
             toBeValid(): any;
             toHaveExplanation(expectedExplanation: string): any;
-<<<<<<< HEAD
+            toMatchTaskWithSearchInfo(task: Task, searchInfo: SearchInfo): any;
             toMatchTaskInTaskList(task: Task, allTasks: Task[]): any;
-=======
-            toMatchTaskWithSearchInfo(task: Task, searchInfo: SearchInfo): any;
->>>>>>> 1432cd1c
             toMatchTask(task: Task): any;
             toMatchTaskFromLine(line: string): any;
             toMatchTaskWithDescription(description: string): any;
@@ -98,11 +92,8 @@
         interface InverseAsymmetricMatchers {
             toBeValid(): any;
             toHaveExplanation(expectedExplanation: string): any;
-<<<<<<< HEAD
+            toMatchTaskWithSearchInfo(task: Task, searchInfo: SearchInfo): any;
             toMatchTaskInTaskList(task: Task, allTasks: Task[]): any;
-=======
-            toMatchTaskWithSearchInfo(task: Task, searchInfo: SearchInfo): any;
->>>>>>> 1432cd1c
             toMatchTask(task: Task): any;
             toMatchTaskFromLine(line: string): any;
             toMatchTaskWithDescription(description: string): any;
@@ -158,15 +149,6 @@
 }
 
 /**
-<<<<<<< HEAD
- * Use this test matcher for any filters that need access to all the tasks in the vault.
- * @param filter
- * @param task
- * @param allTasks
- */
-export function toMatchTaskInTaskList(filter: FilterOrErrorMessage, task: Task, allTasks: Task[]) {
-    const matches = filter.filterFunction!(task, allTasks);
-=======
  * Use this test matcher for any filters that need access to any data from the search.
  * @param filter
  * @param task
@@ -174,7 +156,6 @@
  */
 export function toMatchTaskWithSearchInfo(filter: FilterOrErrorMessage, task: Task, searchInfo: SearchInfo) {
     const matches = filter.filterFunction!(task, searchInfo);
->>>>>>> 1432cd1c
     if (!matches) {
         return {
             message: () => `unexpected failure to match
@@ -192,12 +173,12 @@
     };
 }
 
+export function toMatchTaskInTaskList(filter: FilterOrErrorMessage, task: Task, allTasks: Task[]) {
+    return toMatchTaskWithSearchInfo(filter, task, SearchInfo.fromAllTasks(allTasks));
+}
+
 export function toMatchTask(filter: FilterOrErrorMessage, task: Task) {
-<<<<<<< HEAD
-    return toMatchTaskInTaskList(filter, task, [task]);
-=======
     return toMatchTaskWithSearchInfo(filter, task, SearchInfo.fromAllTasks([task]));
->>>>>>> 1432cd1c
 }
 
 export function toMatchTaskFromLine(filter: FilterOrErrorMessage, line: string) {
