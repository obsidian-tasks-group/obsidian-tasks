/**
 * Various rendering options for a query.
 * See applyOptions below when adding options here.
 */
export class LayoutOptions {
    hideTaskCount: boolean = false;
    hideBacklinks: boolean = false;
    hidePriority: boolean = false;
    hideCreatedDate: boolean = false;
    hideStartDate: boolean = false;
    hideScheduledDate: boolean = false;
    hideDoneDate: boolean = false;
    hideDueDate: boolean = false;
    hideReminders: boolean = false;
    hideRecurrenceRule: boolean = false;
    hideEditButton: boolean = false;
    hideUrgency: boolean = true;
    shortMode: boolean = false;
    explainQuery: boolean = false;
}

export type TaskLayoutComponent =
    | 'description'
    | 'priority'
    | 'recurrenceRule'
    | 'createdDate'
    | 'startDate'
    | 'scheduledDate'
    | 'dueDate'
    | 'reminders'
    | 'doneDate'
    | 'blockLink';

/**
 * This represents the desired layout of tasks when they are rendered in a given configuration.
 * The layout is used when flattening the task to a string and when rendering queries, and can be
 * modified by applying {@link LayoutOptions} objects.
 */
export class TaskLayout {
    public defaultLayout: TaskLayoutComponent[] = [
        'description',
        'priority',
        'recurrenceRule',
        'createdDate',
        'startDate',
        'scheduledDate',
        'dueDate',
        'reminders',
        'doneDate',
        'blockLink',
    ];
    public layoutComponents: TaskLayoutComponent[];
    public hiddenComponents: TaskLayoutComponent[] = [];
    public options: LayoutOptions;
    public specificClasses: string[] = [];

    constructor(options?: LayoutOptions, components?: TaskLayoutComponent[]) {
        if (options) {
            this.options = options;
        } else {
            this.options = new LayoutOptions();
        }
        if (components) {
            this.layoutComponents = components;
        } else {
            this.layoutComponents = this.defaultLayout;
        }
        this.layoutComponents = this.applyOptions(this.options);
    }

    /**
     * Return a new list of components with the given options applied.
     */
    applyOptions(layoutOptions: LayoutOptions): TaskLayoutComponent[] {
        // Remove a component from the taskComponents array if the given layoutOption criteria is met,
        // and add to the layout's specific classes list the class that denotes that this component
        // isn't in the layout
        const removeIf = (
            taskComponents: TaskLayoutComponent[],
            shouldRemove: boolean,
            componentToRemove: TaskLayoutComponent,
        ) => {
            if (shouldRemove) {
                this.specificClasses.push(`tasks-layout-hide-${componentToRemove}`);
                this.hiddenComponents.push(componentToRemove);
                return taskComponents.filter((element) => element != componentToRemove);
            } else {
                return taskComponents;
            }
        };
        const markHiddenQueryComponent = (hidden: boolean, hiddenComponentName: string) => {
            if (hidden) {
                this.specificClasses.push(`tasks-layout-hide-${hiddenComponentName}`);
            }
        };
        // Remove components from the layout according to the task options. These represent the existing task options,
        // so some components (e.g. the description) are not here because there are no layout options to remove them.
        let newComponents = this.layoutComponents;
        newComponents = removeIf(newComponents, layoutOptions.hidePriority, 'priority');
        newComponents = removeIf(newComponents, layoutOptions.hideRecurrenceRule, 'recurrenceRule');
        newComponents = removeIf(newComponents, layoutOptions.hideCreatedDate, 'createdDate');
        newComponents = removeIf(newComponents, layoutOptions.hideStartDate, 'startDate');
        newComponents = removeIf(newComponents, layoutOptions.hideScheduledDate, 'scheduledDate');
        newComponents = removeIf(newComponents, layoutOptions.hideDueDate, 'dueDate');
        newComponents = removeIf(newComponents, layoutOptions.hideDoneDate, 'doneDate');
<<<<<<< HEAD
        newComponents = removeIf(newComponents, layoutOptions.hideReminders, 'reminders');
=======
        // The following components are handled in QueryRenderer.ts and thus are not part of the same flow that
        // hides TaskLayoutComponent items. However, we still want to have 'tasks-layout-hide' items for them
        // (see https://github.com/obsidian-tasks-group/obsidian-tasks/issues/1866).
        // This can benefit from some refactoring, i.e. render these components in a similar flow rather than
        // separately.
        markHiddenQueryComponent(layoutOptions.hideUrgency, 'urgency');
        markHiddenQueryComponent(layoutOptions.hideBacklinks, 'backlinks');
        markHiddenQueryComponent(layoutOptions.hideEditButton, 'edit-button');
>>>>>>> 5dfe0251
        if (layoutOptions.shortMode) this.specificClasses.push('tasks-layout-short-mode');
        return newComponents;
    }
}<|MERGE_RESOLUTION|>--- conflicted
+++ resolved
@@ -103,9 +103,7 @@
         newComponents = removeIf(newComponents, layoutOptions.hideScheduledDate, 'scheduledDate');
         newComponents = removeIf(newComponents, layoutOptions.hideDueDate, 'dueDate');
         newComponents = removeIf(newComponents, layoutOptions.hideDoneDate, 'doneDate');
-<<<<<<< HEAD
         newComponents = removeIf(newComponents, layoutOptions.hideReminders, 'reminders');
-=======
         // The following components are handled in QueryRenderer.ts and thus are not part of the same flow that
         // hides TaskLayoutComponent items. However, we still want to have 'tasks-layout-hide' items for them
         // (see https://github.com/obsidian-tasks-group/obsidian-tasks/issues/1866).
@@ -114,7 +112,6 @@
         markHiddenQueryComponent(layoutOptions.hideUrgency, 'urgency');
         markHiddenQueryComponent(layoutOptions.hideBacklinks, 'backlinks');
         markHiddenQueryComponent(layoutOptions.hideEditButton, 'edit-button');
->>>>>>> 5dfe0251
         if (layoutOptions.shortMode) this.specificClasses.push('tasks-layout-short-mode');
         return newComponents;
     }
