--- conflicted
+++ resolved
@@ -112,7 +112,7 @@
                         this.parsePriorityFilter({ line }, filters);
                         break;
                     case this.happensRegexp.test(line):
-                        this.parseHappensFilter({ line });
+                        this.parseHappensFilter({ line }, filters);
                         break;
                     case this.startRegexp.test(line):
                         this.parseStartFilter({ line }, filters);
@@ -292,13 +292,10 @@
         }
     }
 
-<<<<<<< HEAD
-    private parseStartFilter(
-        { line }: { line: string },
-        filters: ((task: Task) => boolean)[],
-    ): void {
-=======
-    private parseHappensFilter({ line }: { line: string }): void {
+    private parseHappensFilter(
+        { line }: { line: string },
+        filters: ((task: Task) => boolean)[],
+    ): void {
         const happensMatch = line.match(this.happensRegexp);
         if (happensMatch !== null) {
             const filterDate = this.parseDate(happensMatch[2]);
@@ -334,14 +331,16 @@
                 };
             }
 
-            this._filters.push(filter);
+            filters.push(filter);
         } else {
             this._error = 'do not understand query filter (happens date)';
         }
     }
 
-    private parseStartFilter({ line }: { line: string }): void {
->>>>>>> 54a20642
+    private parseStartFilter(
+        { line }: { line: string },
+        filters: ((task: Task) => boolean)[],
+    ): void {
         const startMatch = line.match(this.startRegexp);
         if (startMatch !== null) {
             const filterDate = this.parseDate(startMatch[2]);
