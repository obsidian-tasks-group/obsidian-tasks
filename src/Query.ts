--- conflicted
+++ resolved
@@ -4,14 +4,10 @@
 import { getSettings } from './Settings';
 import { LayoutOptions } from './LayoutOptions';
 import { Sort } from './Sort';
-<<<<<<< HEAD
 import { Status } from './Status';
 import { Priority, Task } from './Task';
 import { StatusRegistry } from './StatusRegistry';
-=======
-import { Priority, Status, Task } from './Task';
 import type { IQuery } from './IQuery';
->>>>>>> a13db33a
 
 import type { Field } from './Query/Filter/Field';
 import { DoneDateField } from './Query/Filter/DoneDateField';
