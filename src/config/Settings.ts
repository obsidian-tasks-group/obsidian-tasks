--- conflicted
+++ resolved
@@ -50,7 +50,10 @@
     return getSettings();
 };
 
-<<<<<<< HEAD
+export const resetSettings = (): Settings => {
+    return updateSettings(defaultSettings);
+};
+
 /**
  * Returns the enabled state of the feature from settings.
  *
@@ -75,9 +78,4 @@
     enabled: boolean,
 ): FeatureFlag => {
     settings.features[internalName] = enabled;
-    return settings.features;
-=======
-export const resetSettings = (): Settings => {
-    return updateSettings(defaultSettings);
->>>>>>> ca316cb0
-};+    return settings.features;