--- conflicted
+++ resolved
@@ -1,11 +1,7 @@
 import type moment from 'moment';
 import type { Task } from './Task';
-<<<<<<< HEAD
 import type { Query, Sorting } from './Query';
 import type moment from 'moment';
-=======
-import type { Query } from './Query';
->>>>>>> a4da6ebf
 
 type Comparator = (a: Task, b: Task) => number;
 
