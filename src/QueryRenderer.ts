--- conflicted
+++ resolved
@@ -188,15 +188,11 @@
                 !this.query.layoutOptions.hideBacklinks &&
                 filePath !== undefined
             ) {
-<<<<<<< HEAD
-                this.addBacklinks(postInfo, filePath, task);
-=======
                 this.addBacklinks(
                     postInfo,
                     task,
                     this.query.layoutOptions.shortMode,
                 );
->>>>>>> 5310e30e
             }
 
             if (!this.query.layoutOptions.hideEditButton) {
@@ -235,10 +231,6 @@
 
     private addBacklinks(
         postInfo: HTMLSpanElement,
-<<<<<<< HEAD
-        filePath: string,
-=======
->>>>>>> 5310e30e
         task: Task,
         shortMode: boolean,
     ) {
@@ -248,13 +240,8 @@
         }
         const link = postInfo.createEl('a');
 
-<<<<<<< HEAD
-        link.href = filePath;
-        link.setAttribute('data-href', filePath);
-=======
         link.href = task.path;
         link.setAttribute('data-href', task.path);
->>>>>>> 5310e30e
         link.rel = 'noopener';
         link.target = '_blank';
         link.addClass('internal-link');
@@ -266,31 +253,27 @@
         if (shortMode) {
             linkText = ' 🔗';
         } else {
-            linkText = task.linkText ?? '';
-        }
-
-<<<<<<< HEAD
-        // Set link text to either file name (if unique in the vault) or file path.
-        let linkText = filePath;
-        const fileNameMatch = filePath.match(/[^/]*$/i);
-        // @ts-ignore fileNameMatch[0] is never null, because the pattern matches always.
-        const fileName = fileNameMatch[0];
-        // Check if other files exist in the vault with a same name.
-        const filesWithSameName = this.app.vault
-            .getMarkdownFiles()
-            .filter((file: TFile) => {
-                if (file.basename === fileName) {
-                    // Found a file with the same name (it might actually be the same file, but we'll take that into account later.)
-                    return true;
-                }
-            });
-        if (filesWithSameName.length == 1) {
-            // Only one file has the name fileName, so the name is unique.
-            // Use fileName as link text instead of the full path. This only affects the displayed text - link target is always set to the full path.
-            linkText = fileName;
-        }
-=======
->>>>>>> 5310e30e
+          // Set link text to either file name (if unique in the vault) or file path.
+          let linkText = filePath;
+          const fileNameMatch = filePath.match(/[^/]*$/i);
+          // @ts-ignore fileNameMatch[0] is never null, because the pattern matches always.
+          const fileName = fileNameMatch[0];
+          // Check if other files exist in the vault with a same name.
+          const filesWithSameName = this.app.vault
+              .getMarkdownFiles()
+              .filter((file: TFile) => {
+                  if (file.basename === fileName) {
+                      // Found a file with the same name (it might actually be the same file, but we'll take that into account later.)
+                      return true;
+                  }
+              });
+          if (filesWithSameName.length == 1) {
+              // Only one file has the name fileName, so the name is unique.
+              // Use fileName as link text instead of the full path. This only affects the displayed text - link target is always set to the full path.
+              linkText = fileName;
+          }
+        }
+
         if (task.precedingHeader !== null) {
             link.href = link.href + '#' + task.precedingHeader;
             link.setAttribute(
