--- conflicted
+++ resolved
@@ -1,10 +1,6 @@
-<<<<<<< HEAD
-import { App, Keymap, MarkdownRenderChild, MarkdownRenderer, TFile } from 'obsidian';
-=======
 import type { Moment, unitOfTime } from 'moment';
->>>>>>> 72b322a7
 import type { EventRef, MarkdownPostProcessorContext } from 'obsidian';
-import { App, Keymap, MarkdownRenderChild, MarkdownRenderer, Menu, MenuItem, Notice, Plugin, TFile } from 'obsidian';
+import { App, Keymap, MarkdownRenderChild, MarkdownRenderer, Menu, MenuItem, Notice, TFile } from 'obsidian';
 import { State } from './Cache';
 import { GlobalFilter } from './Config/GlobalFilter';
 import { GlobalQuery } from './Config/GlobalQuery';
@@ -16,9 +12,6 @@
 import type { GroupDisplayHeading } from './Query/GroupDisplayHeading';
 import type { QueryResult } from './Query/QueryResult';
 import type { TaskGroups } from './Query/TaskGroups';
-<<<<<<< HEAD
-import type TasksPlugin from './main';
-=======
 import {
     type HappensDate,
     createPostponedTask,
@@ -31,7 +24,7 @@
 import { TaskLineRenderer } from './TaskLineRenderer';
 import { TaskModal } from './TaskModal';
 import type { TasksEvents } from './TasksEvents';
->>>>>>> 72b322a7
+import type TasksPlugin from './main';
 
 export class QueryRenderer {
     private readonly app: App;
