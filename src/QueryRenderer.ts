--- conflicted
+++ resolved
@@ -1,23 +1,6 @@
-<<<<<<< HEAD
-import { App, Keymap, MarkdownRenderChild, MarkdownRenderer, Menu, Notice, Plugin, TFile } from 'obsidian';
-import type { EventRef, MarkdownPostProcessorContext, MenuItem } from 'obsidian';
-import { TasksDate } from 'Scripting/TasksDate';
+import type { EventRef, MarkdownPostProcessorContext } from 'obsidian';
+import { App, Keymap, MarkdownRenderChild, MarkdownRenderer, Menu, MenuItem, Notice, Plugin, TFile } from 'obsidian';
 import type { unitOfTime } from 'moment';
-import { GlobalQuery } from './Config/GlobalQuery';
-import { GlobalFilter } from './Config/GlobalFilter';
-import type { IQuery } from './IQuery';
-import { State } from './Cache';
-import { getTaskLineAndFile, replaceTaskWithTasks } from './File';
-import type { GroupDisplayHeading } from './Query/GroupDisplayHeading';
-import { taskToLi } from './TaskLineRenderer';
-import { TaskModal } from './TaskModal';
-import type { TasksEvents } from './TasksEvents';
-import { Task } from './Task';
-import { DateFallback } from './DateFallback';
-import { TaskLayout } from './TaskLayout';
-=======
-import type { EventRef, MarkdownPostProcessorContext } from 'obsidian';
-import { App, Keymap, MarkdownRenderChild, MarkdownRenderer, Plugin, TFile } from 'obsidian';
 import { State } from './Cache';
 import { GlobalFilter } from './Config/GlobalFilter';
 import { GlobalQuery } from './Config/GlobalQuery';
@@ -25,16 +8,16 @@
 import { getTaskLineAndFile, replaceTaskWithTasks } from './File';
 
 import type { IQuery } from './IQuery';
->>>>>>> bb4c4148
 import { explainResults, getQueryForQueryRenderer } from './lib/QueryRendererHelper';
 import type { GroupDisplayHeading } from './Query/GroupDisplayHeading';
 import type { QueryResult } from './Query/QueryResult';
 import type { TaskGroups } from './Query/TaskGroups';
-import type { Task } from './Task';
+import { Task } from './Task';
 import { TaskLayout } from './TaskLayout';
 import { TaskLineRenderer } from './TaskLineRenderer';
 import { TaskModal } from './TaskModal';
 import type { TasksEvents } from './TasksEvents';
+import { TasksDate } from './Scripting/TasksDate';
 
 export class QueryRenderer {
     private readonly app: App;
