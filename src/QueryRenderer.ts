import {
    App,
    EventRef,
    MarkdownPostProcessorContext,
    MarkdownRenderChild,
    Plugin,
    TFile,
} from 'obsidian';

import { State } from './Cache';
import { replaceTaskWithTasks } from './File';
import { Query } from './Query';
import { Sort } from './Sort';
import { TaskModal } from './TaskModal';
import type { Events } from './Events';
import type { Task } from './Task';

export class QueryRenderer {
    private readonly app: App;
    private readonly events: Events;

    constructor({ plugin, events }: { plugin: Plugin; events: Events }) {
        this.app = plugin.app;
        this.events = events;

        plugin.registerMarkdownCodeBlockProcessor(
            'tasks',
            this._addQueryRenderChild.bind(this),
        );
    }

    public addQueryRenderChild = this._addQueryRenderChild.bind(this);

    private async _addQueryRenderChild(
        source: string,
        element: HTMLElement,
        context: MarkdownPostProcessorContext,
    ) {
        context.addChild(
            new QueryRenderChild({
                app: this.app,
                events: this.events,
                container: element,
                source,
            }),
        );
    }
}

class QueryRenderChild extends MarkdownRenderChild {
    private readonly app: App;
    private readonly events: Events;
    private readonly source: string;
    private query: Query;

    private renderEventRef: EventRef | undefined;
    private queryReloadTimeout: NodeJS.Timeout | undefined;

    constructor({
        app,
        events,
        container,
        source,
    }: {
        app: App;
        events: Events;
        container: HTMLElement;
        source: string;
    }) {
        super(container);

        this.app = app;
        this.events = events;
        this.source = source;

        this.query = new Query({ source });
    }

    onload() {
        // Process the current cache state:
        this.events.triggerRequestCacheUpdate(this.render.bind(this));
        // Listen to future cache changes:
        this.renderEventRef = this.events.onCacheUpdate(this.render.bind(this));

        this.reloadQueryAtMidnight();
    }

    onunload() {
        if (this.renderEventRef !== undefined) {
            this.events.off(this.renderEventRef);
        }

        if (this.queryReloadTimeout !== undefined) {
            clearTimeout(this.queryReloadTimeout);
        }
    }

    /**
     * Reloads the query after midnight to update results from relative date queries.
     *
     * For example, the query `due today` changes every day. This makes sure that all query results
     * are re-rendered after midnight every day to ensure up-to-date results without having to
     * reload obsidian. Creating a new query object from the source re-applies the relative dates
     * to "now".
     */
    private reloadQueryAtMidnight(): void {
        const midnight = new Date();
        midnight.setHours(24, 0, 0, 0);
        const now = new Date();

        const millisecondsToMidnight = midnight.getTime() - now.getTime();

        this.queryReloadTimeout = setTimeout(() => {
            this.query = new Query({ source: this.source });
            // Process the current cache state:
            this.events.triggerRequestCacheUpdate(this.render.bind(this));
            this.reloadQueryAtMidnight();
        }, millisecondsToMidnight + 1000); // Add buffer to be sure to run after midnight.
    }

    private async render({ tasks, state }: { tasks: Task[]; state: State }) {
        const content = this.containerEl.createEl('div');
        if (state === State.Warm && this.query.error === undefined) {
            const tasksSortedLimited = this.applyQueryToTasks(tasks);
            const { taskList, tasksCount } = await this.createTasksList({
                tasks: tasksSortedLimited,
                content: content,
            });
            content.appendChild(taskList);
            this.addTaskCount(content, tasksCount);
        } else if (this.query.error !== undefined) {
            content.setText(`Tasks query: ${this.query.error}`);
        } else {
            content.setText('Loading Tasks ...');
        }

        this.containerEl.firstChild?.replaceWith(content);
    }

    private async createTasksList({
        tasks,
        content,
    }: {
        tasks: Task[];
        content: HTMLDivElement;
    }): Promise<{ taskList: HTMLUListElement; tasksCount: number }> {
        const tasksCount = tasks.length;

        const taskList = content.createEl('ul');
        taskList.addClasses([
            'contains-task-list',
            'plugin-tasks-query-result',
        ]);
        for (let i = 0; i < tasksCount; i++) {
<<<<<<< HEAD
            const task = tasks[i];
=======
            const task = tasksSortedLimited[i];
            const isFilenameUnique = this.isFilenameUnique({ task });
>>>>>>> 9660a2e4

            const listItem = await task.toLi({
                parentUlElement: taskList,
                listIndex: i,
                layoutOptions: this.query.layoutOptions,
                isFilenameUnique,
            });

            // Remove all footnotes. They don't re-appear in another document.
            const footnotes = listItem.querySelectorAll('[data-footnote-id]');
            footnotes.forEach((footnote) => footnote.remove());

            const postInfo = listItem.createSpan();
            const shortMode = this.query.layoutOptions.shortMode;

            if (!this.query.layoutOptions.hideBacklinks) {
                this.addBacklinks(postInfo, task, shortMode, isFilenameUnique);
            }

            if (!this.query.layoutOptions.hideEditButton) {
                this.addEditButton(postInfo, task);
            }

            taskList.appendChild(listItem);
        }

        return { taskList, tasksCount };
    }

    private applyQueryToTasks(tasks: Task[]) {
        this.query.filters.forEach((filter) => {
            tasks = tasks.filter(filter);
        });

        return Sort.by(this.query, tasks).slice(0, this.query.limit);
    }

    private addEditButton(postInfo: HTMLSpanElement, task: Task) {
        const editTaskPencil = postInfo.createEl('a', {
            cls: 'tasks-edit',
        });
        editTaskPencil.onClickEvent((event: MouseEvent) => {
            event.preventDefault();

            const onSubmit = (updatedTasks: Task[]): void => {
                replaceTaskWithTasks({
                    originalTask: task,
                    newTasks: updatedTasks,
                });
            };

            // Need to create a new instance every time, as cursor/task can change.
            const taskModal = new TaskModal({
                app: this.app,
                task,
                onSubmit,
            });
            taskModal.open();
        });
    }

    private addBacklinks(
        postInfo: HTMLSpanElement,
        task: Task,
        shortMode: boolean,
        isFilenameUnique: boolean | undefined,
    ) {
        postInfo.addClass('tasks-backlink');
        if (!shortMode) {
            postInfo.append(' (');
        }
        const link = postInfo.createEl('a');

        link.href = task.path;
        link.setAttribute('data-href', task.path);
        link.rel = 'noopener';
        link.target = '_blank';
        link.addClass('internal-link');
        if (shortMode) {
            link.addClass('internal-link-short-mode');
        }

        if (task.precedingHeader !== null) {
            link.href = link.href + '#' + task.precedingHeader;
            link.setAttribute(
                'data-href',
                link.getAttribute('data-href') + '#' + task.precedingHeader,
            );
        }

        let linkText: string;
        if (shortMode) {
            linkText = ' 🔗';
        } else {
            linkText = task.getLinkText({ isFilenameUnique }) ?? '';
        }

        link.setText(linkText);
        if (!shortMode) {
            postInfo.append(')');
        }
    }

<<<<<<< HEAD
    private addTaskCount(content: HTMLDivElement, tasksCount: number) {
        if (!this.query.layoutOptions.hideTaskCount) {
            content.createDiv({
                text: `${tasksCount} task${tasksCount !== 1 ? 's' : ''}`,
                cls: 'tasks-count',
            });
        }
=======
    private isFilenameUnique({ task }: { task: Task }): boolean | undefined {
        // Will match the filename without extension (the file's "basename").
        const filenameMatch = task.path.match(/([^/]*)\..+$/i);
        if (filenameMatch === null) {
            return undefined;
        }

        const filename = filenameMatch[1];
        const allFilesWithSameName = this.app.vault
            .getMarkdownFiles()
            .filter((file: TFile) => {
                if (file.basename === filename) {
                    // Found a file with the same name (it might actually be the same file, but we'll take that into account later.)
                    return true;
                }
            });

        return allFilesWithSameName.length < 2;
>>>>>>> 9660a2e4
    }
}<|MERGE_RESOLUTION|>--- conflicted
+++ resolved
@@ -152,12 +152,8 @@
             'plugin-tasks-query-result',
         ]);
         for (let i = 0; i < tasksCount; i++) {
-<<<<<<< HEAD
             const task = tasks[i];
-=======
-            const task = tasksSortedLimited[i];
             const isFilenameUnique = this.isFilenameUnique({ task });
->>>>>>> 9660a2e4
 
             const listItem = await task.toLi({
                 parentUlElement: taskList,
@@ -261,7 +257,6 @@
         }
     }
 
-<<<<<<< HEAD
     private addTaskCount(content: HTMLDivElement, tasksCount: number) {
         if (!this.query.layoutOptions.hideTaskCount) {
             content.createDiv({
@@ -269,7 +264,8 @@
                 cls: 'tasks-count',
             });
         }
-=======
+    }
+
     private isFilenameUnique({ task }: { task: Task }): boolean | undefined {
         // Will match the filename without extension (the file's "basename").
         const filenameMatch = task.path.match(/([^/]*)\..+$/i);
@@ -288,6 +284,5 @@
             });
 
         return allFilesWithSameName.length < 2;
->>>>>>> 9660a2e4
     }
 }