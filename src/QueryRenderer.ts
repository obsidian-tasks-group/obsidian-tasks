import { App, Keymap, MarkdownRenderChild, MarkdownRenderer, Menu, Notice, Plugin, TFile } from 'obsidian';
import type { EventRef, MarkdownPostProcessorContext, MenuItem } from 'obsidian';
import { TasksDate } from 'Scripting/TasksDate';
import type { unitOfTime } from 'moment';
import { GlobalQuery } from './Config/GlobalQuery';
import { GlobalFilter } from './Config/GlobalFilter';
import type { IQuery } from './IQuery';
import { State } from './Cache';
import { getTaskLineAndFile, replaceTaskWithTasks } from './File';
import type { GroupDisplayHeading } from './Query/GroupDisplayHeading';
import { taskToLi } from './TaskLineRenderer';
import { TaskModal } from './TaskModal';
import type { TasksEvents } from './TasksEvents';
import { Task } from './Task';
import { DateFallback } from './DateFallback';
import { TaskLayout } from './TaskLayout';
import { explainResults, getQueryForQueryRenderer } from './lib/QueryRendererHelper';
import type { QueryResult } from './Query/QueryResult';
import type { TaskGroups } from './Query/TaskGroups';

export class QueryRenderer {
    private readonly app: App;
    private readonly events: TasksEvents;

    constructor({ plugin, events }: { plugin: Plugin; events: TasksEvents }) {
        this.app = plugin.app;
        this.events = events;

        plugin.registerMarkdownCodeBlockProcessor('tasks', this._addQueryRenderChild.bind(this));
    }

    public addQueryRenderChild = this._addQueryRenderChild.bind(this);

    private async _addQueryRenderChild(source: string, element: HTMLElement, context: MarkdownPostProcessorContext) {
        context.addChild(
            new QueryRenderChild({
                app: this.app,
                events: this.events,
                container: element,
                source,
                filePath: context.sourcePath,
            }),
        );
    }
}

class QueryRenderChild extends MarkdownRenderChild {
    private readonly app: App;
    private readonly events: TasksEvents;

    /**
     * The complete text in the instruction block, such as:
     * ```
     *   not done
     *   short mode
     * ```
     *
     * This does not contain the Global Query from the user's settings.
     * Use {@link getQueryForQueryRenderer} to get this value prefixed with the Global Query.
     */
    private readonly source: string;

    /// The path of the file that contains the instruction block.
    private readonly filePath: string;

    private query: IQuery;
    private queryType: string;

    private renderEventRef: EventRef | undefined;
    private queryReloadTimeout: NodeJS.Timeout | undefined;

    constructor({
        app,
        events,
        container,
        source,
        filePath,
    }: {
        app: App;
        events: TasksEvents;
        container: HTMLElement;
        source: string;
        filePath: string;
    }) {
        super(container);

        this.app = app;
        this.events = events;
        this.source = source;
        this.filePath = filePath;

        // The engine is chosen on the basis of the code block language. Currently
        // there is only the main engine for the plugin, this allows others to be
        // added later.
        switch (this.containerEl.className) {
            case 'block-language-tasks':
                this.query = getQueryForQueryRenderer(this.source, GlobalQuery.getInstance(), this.filePath);
                this.queryType = 'tasks';
                break;

            default:
                this.query = getQueryForQueryRenderer(this.source, GlobalQuery.getInstance(), this.filePath);
                this.queryType = 'tasks';
                break;
        }
    }

    onload() {
        // Process the current cache state:
        this.events.triggerRequestCacheUpdate(this.render.bind(this));
        // Listen to future cache changes:
        this.renderEventRef = this.events.onCacheUpdate(this.render.bind(this));

        this.reloadQueryAtMidnight();
    }

    onunload() {
        if (this.renderEventRef !== undefined) {
            this.events.off(this.renderEventRef);
        }

        if (this.queryReloadTimeout !== undefined) {
            clearTimeout(this.queryReloadTimeout);
        }
    }

    /**
     * Reloads the query after midnight to update results from relative date queries.
     *
     * For example, the query `due today` changes every day. This makes sure that all query results
     * are re-rendered after midnight every day to ensure up-to-date results without having to
     * reload obsidian. Creating a new query object from the source re-applies the relative dates
     * to "now".
     */
    private reloadQueryAtMidnight(): void {
        const midnight = new Date();
        midnight.setHours(24, 0, 0, 0);
        const now = new Date();

        const millisecondsToMidnight = midnight.getTime() - now.getTime();

        this.queryReloadTimeout = setTimeout(() => {
            this.query = getQueryForQueryRenderer(this.source, GlobalQuery.getInstance(), this.filePath);
            // Process the current cache state:
            this.events.triggerRequestCacheUpdate(this.render.bind(this));
            this.reloadQueryAtMidnight();
        }, millisecondsToMidnight + 1000); // Add buffer to be sure to run after midnight.
    }

    private async render({ tasks, state }: { tasks: Task[]; state: State }) {
        // Don't log anything here, for any state, as it generates huge amounts of
        // console messages in large vaults, if Obsidian was opened with any
        // notes with tasks code blocks in Reading or Live Preview mode.

        const content = this.containerEl.createEl('div');
        if (state === State.Warm && this.query.error === undefined) {
            await this.renderQuerySearchResults(tasks, state, content);
        } else if (this.query.error !== undefined) {
            this.renderErrorMessage(content, this.query.error);
        } else {
            this.renderLoadingMessage(content);
        }

        this.containerEl.firstChild?.replaceWith(content);
    }

    private async renderQuerySearchResults(tasks: Task[], state: State.Warm, content: HTMLDivElement) {
        // See https://github.com/obsidian-tasks-group/obsidian-tasks/issues/2160
        const debug = false;
        if (debug) {
            console.debug(
                `Render ${this.queryType} called for a block in active file "${this.filePath}", to select from ${tasks.length} tasks: plugin state: ${state}`,
            );
        }

        if (this.query.layoutOptions.explainQuery) {
            this.createExplanation(content);
        }

        const queryResult = this.query.applyQueryToTasks(tasks);
        if (queryResult.searchErrorMessage !== undefined) {
            // There was an error in the search, for example due to a problem custom function.
            this.renderErrorMessage(content, queryResult.searchErrorMessage);
            return;
        }

        await this.addAllTaskGroups(queryResult.taskGroups, content);

        const totalTasksCount = queryResult.totalTasksCount;
        if (debug) {
            console.debug(`${totalTasksCount} of ${tasks.length} tasks displayed in a block in "${this.filePath}"`);
        }
        this.addTaskCount(content, queryResult);
    }

    private renderErrorMessage(content: HTMLDivElement, errorMessage: string) {
        content.createDiv().innerHTML = '<pre>' + `Tasks query: ${errorMessage.replace(/\n/g, '<br>')}` + '</pre>';
    }

    private renderLoadingMessage(content: HTMLDivElement) {
        content.setText('Loading Tasks ...');
    }

    // Use the 'explain' instruction to enable this
    private createExplanation(content: HTMLDivElement) {
        const explanationAsString = explainResults(
            this.source,
            GlobalFilter.getInstance(),
            GlobalQuery.getInstance(),
            this.filePath,
        );

        const explanationsBlock = content.createEl('pre');
        explanationsBlock.addClasses(['plugin-tasks-query-explanation']);
        explanationsBlock.setText(explanationAsString);
        content.appendChild(explanationsBlock);
    }

    private async createTaskList(tasks: Task[], content: HTMLDivElement): Promise<void> {
        const layout = new TaskLayout(this.query.layoutOptions);
        const taskList = content.createEl('ul');
        taskList.addClasses(['contains-task-list', 'plugin-tasks-query-result']);
        taskList.addClasses(layout.taskListHiddenClasses);
        const groupingAttribute = this.getGroupingAttribute();
        if (groupingAttribute && groupingAttribute.length > 0) taskList.dataset.taskGroupBy = groupingAttribute;
        for (const [i, task] of tasks.entries()) {
            const isFilenameUnique = this.isFilenameUnique({ task });

            const listItem = await taskToLi(task, {
                parentUlElement: taskList,
                listIndex: i,
                layoutOptions: this.query.layoutOptions,
                isFilenameUnique,
                taskLayout: layout,
                obsidianComponent: this,
            });

            // Remove all footnotes. They don't re-appear in another document.
            const footnotes = listItem.querySelectorAll('[data-footnote-id]');
            footnotes.forEach((footnote) => footnote.remove());

            const shortMode = this.query.layoutOptions.shortMode;

            const extrasSpan = listItem.createSpan('task-extras');

            if (!this.query.layoutOptions.hidePostponeButton) {
                this.addPostponeButton(extrasSpan, task, shortMode);
            }

            if (!this.query.layoutOptions.hideUrgency) {
                this.addUrgency(extrasSpan, task);
            }

            if (!this.query.layoutOptions.hideBacklinks) {
                const shortMode = this.query.layoutOptions.shortMode;
                this.addBacklinks(extrasSpan, task, shortMode, isFilenameUnique);
            }

            if (!this.query.layoutOptions.hideEditButton) {
                this.addEditButton(extrasSpan, task);
            }

            // NEW
            // if (!this.query.layoutOptions.hideSnoozeButton) {
            //     this.addUnSnoozeButton(extrasSpan, task, shortMode);
            //     this.addSnoozeButton1Day(extrasSpan, task, shortMode);
            //     this.addSnoozeButton3Days(extrasSpan, task, shortMode);
            // }

            taskList.appendChild(listItem);
        }

        content.appendChild(taskList);
    }

    private addEditButton(listItem: HTMLElement, task: Task) {
        const editTaskPencil = listItem.createEl('a', {
            cls: 'tasks-edit',
        });
        editTaskPencil.onClickEvent((event: MouseEvent) => {
            event.preventDefault();

            const onSubmit = (updatedTasks: Task[]): void => {
                replaceTaskWithTasks({
                    originalTask: task,
                    newTasks: DateFallback.removeInferredStatusIfNeeded(task, updatedTasks),
                });
            };

            // Need to create a new instance every time, as cursor/task can change.
            const taskModal = new TaskModal({
                app: this.app,
                task,
                onSubmit,
            });
            taskModal.open();
        });
    }

    private addUrgency(listItem: HTMLElement, task: Task) {
        const text = new Intl.NumberFormat().format(task.urgency);
        listItem.createSpan({ text, cls: 'tasks-urgency' });
    }

    private async addAllTaskGroups(tasksSortedLimitedGrouped: TaskGroups, content: HTMLDivElement) {
        for (const group of tasksSortedLimitedGrouped.groups) {
            // If there were no 'group by' instructions, group.groupHeadings
            // will be empty, and no headings will be added.
            this.addGroupHeadings(content, group.groupHeadings);

            await this.createTaskList(group.tasks, content);
        }
    }

    /**
     * Display headings for a group of tasks.
     * @param content
     * @param groupHeadings - The headings to display. This can be an empty array,
     *                        in which case no headings will be added.
     * @private
     */
    private addGroupHeadings(content: HTMLDivElement, groupHeadings: GroupDisplayHeading[]) {
        for (const heading of groupHeadings) {
            this.addGroupHeading(content, heading);
        }
    }

    private async addGroupHeading(content: HTMLDivElement, group: GroupDisplayHeading) {
        // Headings nested to 2 or more levels are all displayed with 'h6:
        let header: keyof HTMLElementTagNameMap = 'h6';
        if (group.nestingLevel === 0) {
            header = 'h4';
        } else if (group.nestingLevel === 1) {
            header = 'h5';
        }

        const headerEl = content.createEl(header, {
            cls: 'tasks-group-heading',
        });
        await MarkdownRenderer.renderMarkdown(group.displayName, headerEl, this.filePath, this);
    }

    private addBacklinks(listItem: HTMLElement, task: Task, shortMode: boolean, isFilenameUnique: boolean | undefined) {
        const backLink = listItem.createSpan({ cls: 'tasks-backlink' });

        if (!shortMode) {
            backLink.append(' (');
        }

        const link = backLink.createEl('a');

        link.rel = 'noopener';
        link.target = '_blank';
        link.addClass('internal-link');
        if (shortMode) {
            link.addClass('internal-link-short-mode');
        }

        let linkText: string;
        if (shortMode) {
            linkText = ' 🔗';
        } else {
            linkText = task.getLinkText({ isFilenameUnique }) ?? '';
        }

        link.setText(linkText);

        // Go to the line the task is defined at
        const vault = this.app.vault;
        link.addEventListener('click', async (ev: MouseEvent) => {
            const result = await getTaskLineAndFile(task, vault);
            if (result) {
                const [line, file] = result;
                const leaf = this.app.workspace.getLeaf(Keymap.isModEvent(ev));
                // This opens the file with the required line highlighted.
                // It works for Edit and Reading mode, however, for some reason (maybe an Obsidian bug),
                // when used in Reading mode, switching the result to Edit does not sync the scroll.
                // A patch suggested over Discord to use leaf.setEphemeralState({scroll: line}) does not seem
                // to make a difference.
                // The issue is tracked here: https://github.com/obsidian-tasks-group/obsidian-tasks/issues/1879
                await leaf.openFile(file, { eState: { line: line } });
            }
        });

        link.addEventListener('mousedown', async (ev: MouseEvent) => {
            // Open in a new tab on middle-click.
            // This distinction is not available in the 'click' event, so we handle the 'mousedown' event
            // solely for this.
            // (for regular left-click we prefer the 'click' event, and not to just do everything here, because
            // the 'click' event is more generic for touch devices etc.)
            if (ev.button === 1) {
                const result = await getTaskLineAndFile(task, vault);
                if (result) {
                    const [line, file] = result;
                    const leaf = this.app.workspace.getLeaf('tab');
                    await leaf.openFile(file, { eState: { line: line } });
                }
            }
        });

        if (!shortMode) {
            backLink.append(')');
        }
    }

<<<<<<< HEAD
    /* 
        - [x] I'm not sure that users will be able to figure out what 'Snooze' actually means
        - [x] It shows the snooze button even when there is no due date which is a bit non-obvious
                It's got a fast forward icon but if the date is ahead of tomorrow it goes backwards to tomorrow
        - [x] I think that if the date is already in the future then it should just add one day
        - [x] I think that if the date was in the past it should probably fast forward to the current date
        - [x] If a task has a scheduled date only, currently the snooze button adds a due date for tomorrow. I think in this situation it should probably edit the schedule date instead.
        - [x] emoji выглядит как кнопка в некоторых случаях
    */
    private addPostponeButton(listItem: HTMLElement, task: Task, shortMode: boolean) {
        const button = listItem.createEl('button', {
            attr: {
                id: 'postpone-button',
                title: 'ℹ️ Postpone the task (right-click for more options)',
            },
        });

        const classNames = shortMode ? ['internal-button', 'internal-button-short-mode'] : ['internal-button'];
        button.addClasses(classNames);
        const buttonText = shortMode ? '⏩' : '⏩ Postpone';
        button.setText(buttonText);

        button.addEventListener('click', () => this.getOnClickCallback(task, button, 'days'));

        /** Open a context menu on right-click.
         * Give a choice of postponing for a week, month, or quarter.
         */
        button.addEventListener('contextmenu', async (ev: MouseEvent) => {
            const menu = new Menu();
            const commonTitle = 'Postpone for';

            const getMenuItemCallback = (item: MenuItem, timeUnit: unitOfTime.DurationConstructor, amount = 1) => {
                const amountOrArticle = amount > 1 ? amount : 'a';
                item.setTitle(`${commonTitle} ${amountOrArticle} ${timeUnit}`).onClick(() =>
                    this.getOnClickCallback(task, button, timeUnit, amount),
                );
            };

            menu.addItem((item) => getMenuItemCallback(item, 'days', 2));
            menu.addItem((item) => getMenuItemCallback(item, 'days', 3));
            menu.addItem((item) => getMenuItemCallback(item, 'week'));
            menu.addItem((item) => getMenuItemCallback(item, 'weeks', 2));
            menu.addItem((item) => getMenuItemCallback(item, 'month'));

            menu.showAtPosition({ x: ev.clientX, y: ev.clientY });
        });
    }

    private addTaskCount(content: HTMLDivElement, tasksCount: number) {
=======
    private addTaskCount(content: HTMLDivElement, queryResult: QueryResult) {
>>>>>>> ff8a050b
        if (!this.query.layoutOptions.hideTaskCount) {
            content.createDiv({
                text: queryResult.totalTasksCountDisplayText(),
                cls: 'tasks-count',
            });
        }
    }

    private isFilenameUnique({ task }: { task: Task }): boolean | undefined {
        // Will match the filename without extension (the file's "basename").
        const filenameMatch = task.path.match(/([^/]*)\..+$/i);
        if (filenameMatch === null) {
            return undefined;
        }

        const filename = filenameMatch[1];
        const allFilesWithSameName = this.app.vault.getMarkdownFiles().filter((file: TFile) => {
            if (file.basename === filename) {
                // Found a file with the same name (it might actually be the same file, but we'll take that into account later.)
                return true;
            }
        });

        return allFilesWithSameName.length < 2;
    }

    private getGroupingAttribute() {
        const groupingRules: string[] = [];
        for (const group of this.query.grouping) {
            groupingRules.push(group.property);
        }
        return groupingRules.join(',');
    }

    private async getOnClickCallback(
        task: Task,
        button: HTMLButtonElement,
        timeUnit: unitOfTime.DurationConstructor = 'days',
        amount = 1,
    ) {
        const errorMessage = '⚠️ Postponement requires a date: due or scheduled.';
        if (!task.dueDate && !task.scheduledDate) return new Notice(errorMessage, 10000);
        const scheduledDateOrNull = task.scheduledDate ? 'scheduledDate' : null;
        const dateTypeToUpdate = task.dueDate ? 'dueDate' : scheduledDateOrNull;
        if (dateTypeToUpdate === null) return;

        const dateToUpdate = task[dateTypeToUpdate];
        const postponedDate = new TasksDate(dateToUpdate).postpone(timeUnit, amount);
        const newTasks = new Task({ ...task, [dateTypeToUpdate]: postponedDate });

        await replaceTaskWithTasks({
            originalTask: task,
            newTasks,
        });

        const postponedDateString = postponedDate?.format('DD MMM YYYY');
        this.onPostponeSuccessCallback(button, dateTypeToUpdate, postponedDateString);
    }

    private onPostponeSuccessCallback(
        button: HTMLButtonElement,
        updatedDateType: 'dueDate' | 'scheduledDate',
        postponedDateString: string,
    ) {
        // Disable the button to prevent update error due to the task not being reloaded yet.
        button.disabled = true;
        button.setAttr('title', 'You can perform this action again after reloading the file.');
        new Notice(`Task's ${updatedDateType} postponed untill ${postponedDateString}`, 5000);
        this.events.triggerRequestCacheUpdate(this.render.bind(this));
    }
}<|MERGE_RESOLUTION|>--- conflicted
+++ resolved
@@ -403,16 +403,6 @@
         }
     }
 
-<<<<<<< HEAD
-    /* 
-        - [x] I'm not sure that users will be able to figure out what 'Snooze' actually means
-        - [x] It shows the snooze button even when there is no due date which is a bit non-obvious
-                It's got a fast forward icon but if the date is ahead of tomorrow it goes backwards to tomorrow
-        - [x] I think that if the date is already in the future then it should just add one day
-        - [x] I think that if the date was in the past it should probably fast forward to the current date
-        - [x] If a task has a scheduled date only, currently the snooze button adds a due date for tomorrow. I think in this situation it should probably edit the schedule date instead.
-        - [x] emoji выглядит как кнопка в некоторых случаях
-    */
     private addPostponeButton(listItem: HTMLElement, task: Task, shortMode: boolean) {
         const button = listItem.createEl('button', {
             attr: {
@@ -452,10 +442,7 @@
         });
     }
 
-    private addTaskCount(content: HTMLDivElement, tasksCount: number) {
-=======
     private addTaskCount(content: HTMLDivElement, queryResult: QueryResult) {
->>>>>>> ff8a050b
         if (!this.query.layoutOptions.hideTaskCount) {
             content.createDiv({
                 text: queryResult.totalTasksCountDisplayText(),
