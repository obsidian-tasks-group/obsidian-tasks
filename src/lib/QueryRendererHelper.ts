--- conflicted
+++ resolved
@@ -1,8 +1,4 @@
-<<<<<<< HEAD
-import { GlobalFilter } from '../Config/GlobalFilter';
-=======
 import type { GlobalFilter } from '../Config/GlobalFilter';
->>>>>>> 24b9ee8e
 import type { GlobalQuery } from '../Config/GlobalQuery';
 import { Query } from '../Query/Query';
 
@@ -23,13 +19,6 @@
  *     * Explains the query described by {@link source}
  *
  * @param {string} source The source of the task block to explain
-<<<<<<< HEAD
- * @param globalQuery
- * @param {string} path The location of the task block, if known
- * @returns {string}
- */
-export function explainResults(source: string, globalQuery: GlobalQuery, path: string | undefined = undefined): string {
-=======
  * @param {GlobalFilter} globalFilter The global filter. In `src/`, generally pass in {@link GlobalFilter.getInstance}
  * @param {GlobalQuery} globalQuery The global query. In `src/`, generally pass in {@link GlobalQuery.getInstance}
  * @param {string} path The location of the task block, if known
@@ -41,7 +30,6 @@
     globalQuery: GlobalQuery,
     path: string | undefined = undefined,
 ): string {
->>>>>>> 24b9ee8e
     let result = '';
 
     if (!globalFilter.isEmpty()) {
