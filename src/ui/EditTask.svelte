--- conflicted
+++ resolved
@@ -12,9 +12,6 @@
     export let onSubmit: (updatedTasks: Task[]) => void | Promise<void>;
     export let statusOptions: Status[];
 
-<<<<<<< HEAD
-    let descriptionInput: HTMLTextAreaElement;
-=======
     const {
         prioritySymbols,
         recurrenceSymbol,
@@ -23,8 +20,7 @@
         dueDateSymbol,
     } = TASK_FORMATS.tasksPluginEmoji.taskSerializer.symbols;
 
-    let descriptionInput: HTMLInputElement;
->>>>>>> 0e984f62
+    let descriptionInput: HTMLTextAreaElement;
     let editableTask: {
         description: string;
         status: Status;
