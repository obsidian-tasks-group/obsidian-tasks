<script lang="ts">
    import chrono from 'chrono-node';
    import { onMount } from 'svelte';
    import { Recurrence } from '../Recurrence';
    import { getSettings } from '../Settings';
    import { Priority, Status, Task } from '../Task';

    export let task: Task;
    export let onSubmit: (updatedTasks: Task[]) => void | Promise<void>;

    let descriptionInput: HTMLInputElement;
    let editableTask: {
        description: string;
        status: Status;
        priority: 'none' | 'low' | 'medium' | 'high';
        recurrenceRule: string;
        startDate: string;
        scheduledDate: string;
        dueDate: string;
        doneDate: string;
    } = {
        description: '',
        status: Status.Todo,
        priority: 'none',
        recurrenceRule: '',
        startDate: '',
        scheduledDate: '',
        dueDate: '',
        doneDate: '',
    };

    let parsedStartDate: string = '';
    let parsedScheduledDate: string = '';
    let parsedDueDate: string = '';
    let parsedRecurrence: string = '';
    let parsedDone: string = '';

    $: {
        if (!editableTask.startDate) {
            parsedStartDate = '<i>no start date</>';
        } else {
            const parsed = chrono.parseDate(
                editableTask.startDate,
                new Date(),
                {
                    forwardDate: true,
                },
            );
            if (parsed !== null) {
                parsedStartDate = window.moment(parsed).format('YYYY-MM-DD');
            } else {
                parsedStartDate = '<i>invalid start date</i>';
            }
        }
    }

    $: {
        if (!editableTask.scheduledDate) {
            parsedScheduledDate = '<i>no scheduled date</>';
        } else {
            const parsed = chrono.parseDate(
                editableTask.scheduledDate,
                new Date(),
                {
                    forwardDate: true,
                },
            );
            if (parsed !== null) {
                parsedScheduledDate = window
                    .moment(parsed)
                    .format('YYYY-MM-DD');
            } else {
                parsedScheduledDate = '<i>invalid scheduled date</i>';
            }
        }
    }

    $: {
        if (!editableTask.dueDate) {
            parsedDueDate = '<i>no due date</>';
        } else {
            const parsed = chrono.parseDate(editableTask.dueDate, new Date(), {
                forwardDate: true,
            });
            if (parsed !== null) {
                const {dateFormat} = getSettings()
                parsedDueDate = window.moment(parsed).format(dateFormat);
            } else {
                parsedDueDate = '<i>invalid due date</i>';
            }
        }
    }

    $: {
        if (!editableTask.recurrenceRule) {
            parsedRecurrence = '<i>not recurring</>';
        } else {
            parsedRecurrence =
                Recurrence.fromText({
                    recurrenceRuleText: editableTask.recurrenceRule,
                    // Only for representation in the modal, no dates required.
                    startDate: null,
                    scheduledDate: null,
                    dueDate: null,
                })?.toText() ?? '<i>invalid recurrence rule</i>';
        }
    }

    $: {
        if (!editableTask.doneDate) {
            parsedDone = '<i>no done date</i>';
        } else {
            const parsed = chrono.parseDate(editableTask.doneDate);
            if (parsed !== null) {
                const {dateFormat} = getSettings()
                parsedDone = window.moment(parsed).format(dateFormat);
            } else {
                parsedDone = '<i>invalid done date</i>';
            }
        }
    }

    onMount(() => {
<<<<<<< HEAD
        const { globalFilter, dateFormat } = getSettings();
        const description = task.description.replace(globalFilter, '').replace('  ', ' ').trim();
        editableTask = {
            description,
            status: task.status,
            recurrenceRule: task.recurrenceRule ? task.recurrenceRule.toText() : '',
            dueDate: task.dueDate ? task.dueDate.format(dateFormat) : '',
            doneDate: task.doneDate ? task.doneDate.format(dateFormat) : '',
         };
        setTimeout(() => {descriptionInput.focus();}, 10);
=======
        const { globalFilter } = getSettings();
        const description = task.description
            .replace(globalFilter, '')
            .replace('  ', ' ')
            .trim();

        let priority: 'none' | 'low' | 'medium' | 'high' = 'none';
        if (task.priority === Priority.Low) {
            priority = 'low';
        } else if (task.priority === Priority.Medium) {
            priority = 'medium';
        } else if (task.priority === Priority.High) {
            priority = 'high';
        }

        editableTask = {
            description,
            status: task.status,
            priority,
            recurrenceRule: task.recurrence ? task.recurrence.toText() : '',
            startDate: task.startDate
                ? task.startDate.format('YYYY-MM-DD')
                : '',
            scheduledDate: task.scheduledDate
                ? task.scheduledDate.format('YYYY-MM-DD')
                : '',
            dueDate: task.dueDate ? task.dueDate.format('YYYY-MM-DD') : '',
            doneDate: task.doneDate ? task.doneDate.format('YYYY-MM-DD') : '',
        };
        setTimeout(() => {
            descriptionInput.focus();
        }, 10);
>>>>>>> 89d6ff09
    });

    const _onSubmit = () => {
        const { globalFilter, dateFormat } = getSettings();
        let description = editableTask.description.trim();
        if (!description.includes(globalFilter)) {
            description = globalFilter + ' ' + description;
        }

        let startDate: moment.Moment | null = null;
        const parsedStartDate = chrono.parseDate(
            editableTask.startDate,
            new Date(),
            { forwardDate: true },
        );
        if (parsedStartDate !== null) {
            startDate = window.moment(parsedStartDate);
        }

        let scheduledDate: moment.Moment | null = null;
        const parsedScheduledDate = chrono.parseDate(
            editableTask.scheduledDate,
            new Date(),
            { forwardDate: true },
        );
        if (parsedScheduledDate !== null) {
            scheduledDate = window.moment(parsedScheduledDate);
        }

        let dueDate: moment.Moment | null = null;
        const parsedDueDate = chrono.parseDate(
            editableTask.dueDate,
            new Date(),
            { forwardDate: true },
        );
        if (parsedDueDate !== null) {
            dueDate = window.moment(parsedDueDate);
        }

        let recurrence: Recurrence | null = null;
        if (editableTask.recurrenceRule) {
            recurrence = Recurrence.fromText({
                recurrenceRuleText: editableTask.recurrenceRule,
                startDate,
                scheduledDate,
                dueDate,
            });
        }

        let parsedPriority: Priority;
        switch (editableTask.priority) {
            case 'low':
                parsedPriority = Priority.Low;
                break;
            case 'medium':
                parsedPriority = Priority.Medium;
                break;
            case 'high':
                parsedPriority = Priority.High;
                break;
            default:
                parsedPriority = Priority.None;
        }

        const updatedTask = new Task({
            ...task,
            description,
            status: editableTask.status,
            priority: parsedPriority,
            recurrence,
            startDate,
            scheduledDate,
            dueDate,
<<<<<<< HEAD
            doneDate: window.moment(editableTask.doneDate, dateFormat).isValid() ? window.moment(editableTask.doneDate, dateFormat) : null,
=======
            doneDate: window
                .moment(editableTask.doneDate, 'YYYY-MM-DD')
                .isValid()
                ? window.moment(editableTask.doneDate, 'YYYY-MM-DD')
                : null,
>>>>>>> 89d6ff09
        });

        onSubmit([updatedTask]);
    };
</script>

<div class="tasks-modal">
    <form on:submit|preventDefault={_onSubmit}>
        <div class="tasks-modal-section">
            <label for="description">Description</label>
            <input
                bind:value={editableTask.description}
                bind:this={descriptionInput}
                id="description"
                type="text"
                class="tasks-modal-description"
                placeholder="Take out the trash"
            />
        </div>
        <hr />
        <div class="tasks-modal-section">
            <label for="priority">Priority</label>
            <select
                bind:value={editableTask.priority}
                id="priority"
                class="dropdown"
            >
                <option value="none">None</option>
                <option value="high">⏫ High</option>
                <option value="medium">🔼 Medium</option>
                <option value="low">🔽 Low</option>
            </select>
        </div>
        <hr />
        <div class="tasks-modal-section">
            <label for="recurrence">Recurrence</label>
            <input
                bind:value={editableTask.recurrenceRule}
                id="description"
                type="text"
                placeholder="Try 'every 2 weeks on Thursday'."
            />
            <code>🔁 {@html parsedRecurrence}</code>
        </div>
        <hr />
        <div class="tasks-modal-section">
            <div class="tasks-modal-date">
                <label for="due">Due</label>
                <input
                    bind:value={editableTask.dueDate}
                    id="due"
                    type="text"
                    placeholder="Try 'Monday' or 'tomorrow'."
                />
                <code>📅 {@html parsedDueDate}</code>
            </div>
            <div class="tasks-modal-date">
                <label for="scheduled">Scheduled</label>
                <input
                    bind:value={editableTask.scheduledDate}
                    id="scheduled"
                    type="text"
                    placeholder="Try 'Monday' or 'tomorrow'."
                />
                <code>⏳ {@html parsedScheduledDate}</code>
            </div>
            <div class="tasks-modal-date">
                <label for="start">Start</label>
                <input
                    bind:value={editableTask.startDate}
                    id="start"
                    type="text"
                    placeholder="Try 'Monday' or 'tomorrow'."
                />
                <code>🛫 {@html parsedStartDate}</code>
            </div>
        </div>
        <hr />
        <div class="tasks-modal-section">
            <div>
                Status:
                <input
                    type="checkbox"
                    class="task-list-item-checkbox tasks-modal-checkbox"
                    checked={editableTask.status === Status.Done}
                    disabled
                />
                <code>{editableTask.status}</code>
            </div>
            <div>
                Done on:
                <code>{@html parsedDone}</code>
            </div>
        </div>
        <hr />
        <div class="tasks-modal-section" />
        <div class="tasks-modal-section">
            <button type="submit" class="mod-cta">Apply</button>
        </div>
    </form>
</div><|MERGE_RESOLUTION|>--- conflicted
+++ resolved
@@ -121,23 +121,8 @@
     }
 
     onMount(() => {
-<<<<<<< HEAD
         const { globalFilter, dateFormat } = getSettings();
         const description = task.description.replace(globalFilter, '').replace('  ', ' ').trim();
-        editableTask = {
-            description,
-            status: task.status,
-            recurrenceRule: task.recurrenceRule ? task.recurrenceRule.toText() : '',
-            dueDate: task.dueDate ? task.dueDate.format(dateFormat) : '',
-            doneDate: task.doneDate ? task.doneDate.format(dateFormat) : '',
-         };
-        setTimeout(() => {descriptionInput.focus();}, 10);
-=======
-        const { globalFilter } = getSettings();
-        const description = task.description
-            .replace(globalFilter, '')
-            .replace('  ', ' ')
-            .trim();
 
         let priority: 'none' | 'low' | 'medium' | 'high' = 'none';
         if (task.priority === Priority.Low) {
@@ -154,18 +139,17 @@
             priority,
             recurrenceRule: task.recurrence ? task.recurrence.toText() : '',
             startDate: task.startDate
-                ? task.startDate.format('YYYY-MM-DD')
+                ? task.startDate.format(dateFormat)
                 : '',
             scheduledDate: task.scheduledDate
-                ? task.scheduledDate.format('YYYY-MM-DD')
+                ? task.scheduledDate.format(dateFormat)
                 : '',
-            dueDate: task.dueDate ? task.dueDate.format('YYYY-MM-DD') : '',
-            doneDate: task.doneDate ? task.doneDate.format('YYYY-MM-DD') : '',
+            dueDate: task.dueDate ? task.dueDate.format(dateFormat) : '',
+            doneDate: task.doneDate ? task.doneDate.format(dateFormat) : '',
         };
         setTimeout(() => {
             descriptionInput.focus();
         }, 10);
->>>>>>> 89d6ff09
     });
 
     const _onSubmit = () => {
@@ -239,15 +223,7 @@
             startDate,
             scheduledDate,
             dueDate,
-<<<<<<< HEAD
             doneDate: window.moment(editableTask.doneDate, dateFormat).isValid() ? window.moment(editableTask.doneDate, dateFormat) : null,
-=======
-            doneDate: window
-                .moment(editableTask.doneDate, 'YYYY-MM-DD')
-                .isValid()
-                ? window.moment(editableTask.doneDate, 'YYYY-MM-DD')
-                : null,
->>>>>>> 89d6ff09
         });
 
         onSubmit([updatedTask]);
