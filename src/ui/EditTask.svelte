<script lang="ts">
    import { onMount } from 'svelte';
    import { parseTypedDateForSaving } from '../lib/DateTools';
    import { Recurrence } from '../Task/Recurrence';
    import { TASK_FORMATS, getSettings } from '../Config/Settings';
    import { GlobalFilter } from '../Config/GlobalFilter';
    import { Status } from '../Statuses/Status';
    import { Task } from '../Task/Task';
    import { TasksDate } from '../Scripting/TasksDate';
    import { addDependencyToParent, ensureTaskHasId, generateUniqueId, removeDependency } from '../Task/TaskDependency';
    import { replaceTaskWithTasks } from '../Obsidian/File';
<<<<<<< HEAD
=======
    import type { EditableTask } from './EditableTask';
    import Dependency from './Dependency.svelte';
>>>>>>> 2904b166
    import { Priority } from '../Task/Priority';
    import DateEditor from './DateEditor.svelte';
    import type { EditableTask } from './EditableTask';
    import Dependency from './Dependency.svelte';

    // These exported variables are passed in as props by TaskModal.onOpen():
    export let task: Task;
    export let onSubmit: (updatedTasks: Task[]) => void | Promise<void>;
    export let statusOptions: Status[];
    export let allTasks: Task[];

    let statusSymbol = task.status.symbol;

    const {
        // NEW_TASK_FIELD_EDIT_REQUIRED
        prioritySymbols,
        recurrenceSymbol,
        startDateSymbol,
        scheduledDateSymbol,
        dueDateSymbol,
        reminderDateSymbol,
        cancelledDateSymbol,
        createdDateSymbol,
        doneDateSymbol,
    } = TASK_FORMATS.tasksPluginEmoji.taskSerializer.symbols;

    let descriptionInput: HTMLTextAreaElement;
    let editableTask: EditableTask = {
        // NEW_TASK_FIELD_EDIT_REQUIRED
        description: '',
        status: Status.TODO,
        priority: 'none',
        recurrenceRule: '',
        createdDate: '',
        startDate: '',
        scheduledDate: '',
        dueDate: '',
        reminderDate: '',
        doneDate: '',
        cancelledDate: '',
        forwardOnly: true,
        blockedBy: [],
        blocking: [],
    };

    let isDescriptionValid: boolean = true;

    let isCancelledDateValid: boolean = true;
    let isCreatedDateValid: boolean = true;
    let isDoneDateValid: boolean = true;
    let isDueDateValid: boolean = true;
    let isReminderDateValid: boolean = true;
    let isScheduledDateValid: boolean = true;
    let isStartDateValid: boolean = true;

    let parsedReminderDate: string = '';
    let isReminderDateValid: boolean = true;

    let parsedRecurrence: string = '';
    let isRecurrenceValid: boolean = true;

    let addGlobalFilterOnSave: boolean = false;
    let withAccessKeys: boolean = true;
    let formIsValid: boolean = true;

    let originalBlocking: Task[] = [];

    let mountComplete = false;

<<<<<<< HEAD
=======
    // 'weekend' abbreviation omitted due to lack of space.
    let datePlaceholder = "Try 'Monday' or 'tomorrow', or [td|tm|yd|tw|nw|we] then space.";

>>>>>>> 2904b166
    const priorityOptions: {
        value: typeof editableTask.priority;
        label: string;
        symbol: string;
        accessKey: string;
        accessKeyIndex: number;
    }[] = [
        {
            value: 'lowest',
            label: 'Lowest',
            symbol: prioritySymbols.Lowest,
            accessKey: 'o',
            accessKeyIndex: 1,
        },
        {
            value: 'low',
            label: 'Low',
            symbol: prioritySymbols.Low,
            accessKey: 'l',
            accessKeyIndex: 0,
        },
        {
            value: 'none',
            label: 'Normal',
            symbol: prioritySymbols.None,
            accessKey: 'n',
            accessKeyIndex: 0,
        },
        {
            value: 'medium',
            label: 'Medium',
            symbol: prioritySymbols.Medium,
            accessKey: 'm',
            accessKeyIndex: 0,
        },
        {
            value: 'high',
            label: 'High',
            symbol: prioritySymbols.High,
            accessKey: 'h',
            accessKeyIndex: 0,
        },
        {
            value: 'highest',
            label: 'Highest',
            symbol: prioritySymbols.Highest,
            accessKey: 'i',
            accessKeyIndex: 1,
        },
    ];
<<<<<<< HEAD
=======

    /*
        MAINTENANCE NOTE on these Date functions:
            Repetitious date-related code in this file has been extracted
            out in to several parseTypedDateFor....() functions over time.

            There is some similarity between these functions, and also
            some subtle differences.

            Future refactoring to simplify them would be welcomed.

            When editing of Done date is introduced, the functions
            parseTypedDateForDisplayUsingFutureDate() and parseTypedDateForDisplay()
            may collapse in to a single case.
     */

    /**
     * Parse and return the entered value for a date field.
     * @param fieldName
     * @param typedDate - what the user has entered, such as '2023-01-23' or 'tomorrow'
     * @param forwardDate
     * @returns the parsed date string. Includes "invalid" if {@code typedDate} was invalid.
     */
    function parseTypedDateForDisplay(
        fieldName: 'created' | 'start' | 'scheduled' | 'due' | 'reminder' | 'done' | 'cancelled',
        typedDate: string,
        forwardDate: Date | undefined = undefined,
    ): string {
        if (!typedDate) {
            return `<i>no ${fieldName} date</i>`;
        }
        const parsed = chrono.parseDate(typedDate, forwardDate, {
            forwardDate: forwardDate != undefined,
        });
        if (parsed !== null) {
            return window.moment(parsed).format('YYYY-MM-DD');
        }
        return `<i>invalid ${fieldName} date</i>`;
    }

    /**
     * Like {@link parseTypedDateForDisplay} but also accounts for the 'Only future dates' setting.
     * @param fieldName
     * @param typedDate - what the user has entered, such as '2023-01-23' or 'tomorrow'
     * @returns the parsed date string. Includes "invalid" if {@code typedDate} was invalid.
     */
    function parseTypedDateForDisplayUsingFutureDate(
        fieldName: 'start' | 'scheduled' | 'due' | 'done' | 'reminder' | 'created' | 'cancelled',
        typedDate: string,
    ): string {
        return parseTypedDateForDisplay(fieldName, typedDate, editableTask.forwardOnly ? new Date() : undefined);
    }

    /**
     * Read the entered value for a date field, and return the value to be saved in the edited task.
     * @param typedDate - what the user has entered, such as '2023-01-23' or 'tomorrow'
     */
    function parseTypedDateForSaving(typedDate: string): moment.Moment | null {
        let date: moment.Moment | null = null;
        const parsedDate = chrono.parseDate(typedDate, new Date(), { forwardDate: editableTask.forwardOnly });
        if (parsedDate !== null) {
            date = window.moment(parsedDate);
        }
        return date;
    }
>>>>>>> 2904b166

    async function serialiseTaskId(task: Task) {
        if (task.id !== '') return task;

        const tasksWithId = allTasks.filter((task) => task.id !== '');

        const updatedTask = ensureTaskHasId(
            task,
            tasksWithId.map((task) => task.id),
        );

        await replaceTaskWithTasks({ originalTask: task, newTasks: updatedTask });

        return updatedTask;
    }

    const _onStatusChange = () => {
        // Use statusSymbol to find the status to save to editableTask.status
        const selectedStatus: Status | undefined = statusOptions.find((s) => s.symbol === statusSymbol);
        if (selectedStatus) {
            editableTask.status = selectedStatus;
        } else {
            console.log(`Error in EditTask: cannot find status with symbol ${statusSymbol}`);
            return;
        }

        // Obtain a temporary task with the new status applied, to see what would
        // happen to the done date:
        const taskWithEditedStatusApplied = task.handleNewStatus(selectedStatus).pop();

        if (taskWithEditedStatusApplied) {
            // Update the doneDate field, in case changing the status changed the value:
            editableTask.doneDate = taskWithEditedStatusApplied.done.formatAsDate();
            editableTask.cancelledDate = taskWithEditedStatusApplied.cancelled.formatAsDate();
        }
    };

    $: accesskey = (key: string) => (withAccessKeys ? key : null);
    $: formIsValid =
        isDueDateValid &&
        isReminderDateValid &&
        isRecurrenceValid &&
        isScheduledDateValid &&
        isStartDateValid &&
        isDescriptionValid &&
        isCancelledDateValid &&
        isCreatedDateValid &&
        isDoneDateValid;
    $: isDescriptionValid = editableTask.description.trim() !== '';

    // NEW_TASK_FIELD_EDIT_REQUIRED
    $: {
<<<<<<< HEAD
=======
        editableTask.startDate = doAutocomplete(editableTask.startDate);
        parsedStartDate = parseTypedDateForDisplayUsingFutureDate('start', editableTask.startDate);
        isStartDateValid = !parsedStartDate.includes('invalid');
    }

    $: {
        editableTask.scheduledDate = doAutocomplete(editableTask.scheduledDate);
        parsedScheduledDate = parseTypedDateForDisplayUsingFutureDate('scheduled', editableTask.scheduledDate);
        isScheduledDateValid = !parsedScheduledDate.includes('invalid');
    }

    $: {
        editableTask.dueDate = doAutocomplete(editableTask.dueDate);
        parsedDueDate = parseTypedDateForDisplayUsingFutureDate('due', editableTask.dueDate);
        isDueDateValid = !parsedDueDate.includes('invalid');
    }

    $: {
        editableTask.reminderDate = doAutocomplete(editableTask.reminderDate);
        parsedReminderDate = parseTypedDateForDisplayUsingFutureDate('reminder', editableTask.reminderDate);
        isReminderDateValid = !parsedReminderDate.includes('invalid');
    }

    $: {
        editableTask.doneDate = doAutocomplete(editableTask.doneDate);
        parsedDoneDate = parseTypedDateForDisplayUsingFutureDate('done', editableTask.doneDate);
        isDoneDateValid = !parsedDoneDate.includes('invalid');
    }

    $: {
        editableTask.createdDate = doAutocomplete(editableTask.createdDate);
        parsedCreatedDate = parseTypedDateForDisplayUsingFutureDate('created', editableTask.createdDate);
        isCreatedDateValid = !parsedCreatedDate.includes('invalid');
    }

    $: {
        editableTask.cancelledDate = doAutocomplete(editableTask.cancelledDate);
        parsedCancelledDate = parseTypedDateForDisplayUsingFutureDate('cancelled', editableTask.cancelledDate);
        isCancelledDateValid = !parsedCancelledDate.includes('invalid');
    }

    $: {
>>>>>>> 2904b166
        isRecurrenceValid = true;
        if (!editableTask.recurrenceRule) {
            parsedRecurrence = '<i>not recurring</>';
        } else {
            const recurrenceFromText = Recurrence.fromText({
                recurrenceRuleText: editableTask.recurrenceRule,
                // Only for representation in the modal, no dates required.
                startDate: null,
                scheduledDate: null,
                dueDate: null,
                reminderDate: null,
            })?.toText();
            if (!recurrenceFromText) {
                parsedRecurrence = '<i>invalid recurrence rule</i>';
                isRecurrenceValid = false;
<<<<<<< HEAD
            } else if (
                !editableTask.startDate &&
                !editableTask.scheduledDate &&
                !editableTask.dueDate &&
                !editableTask.reminderDate
            ) {
=======
            } else if (!editableTask.startDate && !editableTask.scheduledDate && !editableTask.dueDate && !editableTask.reminderDate) {
>>>>>>> 2904b166
                parsedRecurrence = '<i>due, scheduled, reminder or start date required</i>';
                isRecurrenceValid = false;
            } else {
                parsedRecurrence = recurrenceFromText;
            }
        }
    }

    onMount(() => {
        const { provideAccessKeys } = getSettings();
        withAccessKeys = provideAccessKeys;
        const description = GlobalFilter.getInstance().removeAsWordFrom(task.description);
        // If we're displaying to the user the description without the global filter (i.e. it was removed in the method
        // above), or if the description did not include a global filter in the first place, we'll add the global filter
        // when saving the task.
        if (description != task.description || !GlobalFilter.getInstance().includedIn(task.description)) {
            addGlobalFilterOnSave = true;
        }
        let priority: typeof editableTask.priority = 'none';
        if (task.priority === Priority.Lowest) {
            priority = 'lowest';
        } else if (task.priority === Priority.Low) {
            priority = 'low';
        } else if (task.priority === Priority.Medium) {
            priority = 'medium';
        } else if (task.priority === Priority.High) {
            priority = 'high';
        } else if (task.priority === Priority.Highest) {
            priority = 'highest';
        }

        const blockedBy: Task[] = [];

        for (const taskId of task.dependsOn) {
            const depTask = allTasks.find((cacheTask) => cacheTask.id === taskId);

            if (!depTask) continue;

            blockedBy.push(depTask);
        }

        originalBlocking = allTasks.filter((cacheTask) => cacheTask.dependsOn.includes(task.id));

        editableTask = {
            // NEW_TASK_FIELD_EDIT_REQUIRED
            description,
            status: task.status,
            priority,
            recurrenceRule: task.recurrence ? task.recurrence.toText() : '',
            createdDate: new TasksDate(task.createdDate).formatAsDate(),
            startDate: new TasksDate(task.startDate).formatAsDate(),
            scheduledDate: new TasksDate(task.scheduledDate).formatAsDate(),
            dueDate: new TasksDate(task.dueDate).formatAsDate(),
            reminderDate: new TasksDate(task.reminderDate).formatAsDateAndTimeOrDate(),
            doneDate: new TasksDate(task.doneDate).formatAsDate(),
            cancelledDate: new TasksDate(task.cancelledDate).formatAsDate(),
            forwardOnly: true,
            blockedBy: blockedBy,
            blocking: originalBlocking,
        };

        mountComplete = true;

        setTimeout(() => {
            descriptionInput.focus();
        }, 10);
    });

    const _onPriorityKeyup = (event: KeyboardEvent) => {
        if (event.key && !event.altKey && !event.ctrlKey) {
            const priorityOption = priorityOptions.find((option) => option.label.charAt(0).toLowerCase() == event.key);
            if (priorityOption) {
                editableTask.priority = priorityOption.value;
            }
        }
    };

    const _onClose = () => {
        onSubmit([]);
    };

    const _onDescriptionKeyDown = (e: KeyboardEvent) => {
        if (e.key === 'Enter') {
            e.preventDefault();
            if (formIsValid) _onSubmit();
        }
    };

    // this is called, when text is pasted or dropped into
    // the description field, to remove any linebreaks
    const _removeLinebreaksFromDescription = () => {
        // wrapped into a timer to run after the paste/drop event
        setTimeout(() => {
            editableTask.description = editableTask.description.replace(/[\r\n]+/g, ' ');
        }, 0);
    };

    const _onSubmit = async () => {
        // NEW_TASK_FIELD_EDIT_REQUIRED
        let description = editableTask.description.trim();
        if (addGlobalFilterOnSave) {
            description = GlobalFilter.getInstance().prependTo(description);
        }

<<<<<<< HEAD
        const startDate = parseTypedDateForSaving(editableTask.startDate, editableTask.forwardOnly);
        const scheduledDate = parseTypedDateForSaving(editableTask.scheduledDate, editableTask.forwardOnly);
        const dueDate = parseTypedDateForSaving(editableTask.dueDate, editableTask.forwardOnly);
        const reminderDate = parseTypedDateForSaving(editableTask.reminderDate, editableTask.forwardOnly);
=======
        const startDate = parseTypedDateForSaving(editableTask.startDate);
        const scheduledDate = parseTypedDateForSaving(editableTask.scheduledDate);
        const dueDate = parseTypedDateForSaving(editableTask.dueDate);
        const reminderDate = parseTypedDateForSaving(editableTask.reminderDate);
>>>>>>> 2904b166

        const cancelledDate = parseTypedDateForSaving(editableTask.cancelledDate, editableTask.forwardOnly);
        const createdDate = parseTypedDateForSaving(editableTask.createdDate, editableTask.forwardOnly);
        const doneDate = parseTypedDateForSaving(editableTask.doneDate, editableTask.forwardOnly);

        let recurrence: Recurrence | null = null;
        if (editableTask.recurrenceRule) {
            recurrence = Recurrence.fromText({
                recurrenceRuleText: editableTask.recurrenceRule,
                startDate,
                scheduledDate,
                dueDate,
                reminderDate,
            });
        }

        let parsedPriority: Priority;
        switch (editableTask.priority) {
            case 'lowest':
                parsedPriority = Priority.Lowest;
                break;
            case 'low':
                parsedPriority = Priority.Low;
                break;
            case 'medium':
                parsedPriority = Priority.Medium;
                break;
            case 'high':
                parsedPriority = Priority.High;
                break;
            case 'highest':
                parsedPriority = Priority.Highest;
                break;
            default:
                parsedPriority = Priority.None;
        }

        let blockedByWithIds = [];

        for (const depTask of editableTask.blockedBy) {
            const newDep = await serialiseTaskId(depTask);
            blockedByWithIds.push(newDep);
        }

        let id = task.id;
        let removedBlocking: Task[] = [];
        let addedBlocking: Task[] = [];

        if (editableTask.blocking.toString() !== originalBlocking.toString() || editableTask.blocking.length !== 0) {
            if (task.id === '') {
                id = generateUniqueId(allTasks.filter((task) => task.id !== '').map((task) => task.id));
            }

            removedBlocking = originalBlocking.filter((task) => !editableTask.blocking.includes(task));

            addedBlocking = editableTask.blocking.filter((task) => !originalBlocking.includes(task));
        }

        // First create an updated task, with all edits except Status:
        const updatedTask = new Task({
            // NEW_TASK_FIELD_EDIT_REQUIRED
            ...task,
            description,
            status: task.status,
            priority: parsedPriority,
            recurrence,
            startDate,
            scheduledDate,
            dueDate,
            reminderDate,
            doneDate,
            createdDate,
            cancelledDate,
            dependsOn: blockedByWithIds.map((task) => task.id),
            id,
        });

        for (const blocking of removedBlocking) {
            const newParent = removeDependency(blocking, updatedTask);
            await replaceTaskWithTasks({ originalTask: blocking, newTasks: newParent });
        }

        for (const blocking of addedBlocking) {
            const newParent = addDependencyToParent(blocking, updatedTask);
            await replaceTaskWithTasks({ originalTask: blocking, newTasks: newParent });
        }

        // Then apply the new status to the updated task, in case a new recurrence
        // needs to be created.
        // If there is a 'done' date, use that for today's date for recurrence calculations.
        // Otherwise, use the current date.
        const today = doneDate ? doneDate : window.moment();
        const newTasks = updatedTask.handleNewStatusWithRecurrenceInUsersOrder(editableTask.status, today);
        onSubmit(newTasks);
    };
</script>

<!--
Availability of access keys:
- A: Start
- B: Before this
- C: Reminder
- D: Due
- E: After this
- F: Only future dates
- G:
- H: High
- I: Highest
- J:
- K:
- L: Low
- M: Medium
- N: Normal
- O: Lowest
- P:
- Q:
- R: Recurs
- S: Scheduled
- T: Description
- U: Status
- V:
- W:
- X:
- Y:
- Z:
-->

<div class="tasks-modal">
    <form on:submit|preventDefault={_onSubmit} class:with-accesskeys={withAccessKeys}>
        <!-- NEW_TASK_FIELD_EDIT_REQUIRED -->

        <!-- --------------------------------------------------------------------------- -->
        <!--  Description  -->
        <!-- --------------------------------------------------------------------------- -->
        <div class="tasks-modal-section">
            <label for="description">Descrip<span class="accesskey">t</span>ion</label>
            <!-- svelte-ignore a11y-accesskey -->
            <textarea
                bind:value={editableTask.description}
                bind:this={descriptionInput}
                id="description"
                class="tasks-modal-description"
                placeholder="Take out the trash"
                accesskey={accesskey('t')}
                on:keydown={_onDescriptionKeyDown}
                on:paste={_removeLinebreaksFromDescription}
                on:drop={_removeLinebreaksFromDescription}
            />
        </div>

        <!-- --------------------------------------------------------------------------- -->
        <!--  Priority  -->
        <!-- --------------------------------------------------------------------------- -->
        <div class="tasks-modal-section tasks-modal-priorities" on:keyup={_onPriorityKeyup}>
            <label for="priority-{editableTask.priority}">Priority</label>
            {#each priorityOptions as { value, label, symbol, accessKey, accessKeyIndex }}
                <span>
                    <!-- svelte-ignore a11y-accesskey -->
                    <input
                        type="radio"
                        id="priority-{value}"
                        {value}
                        bind:group={editableTask.priority}
                        accesskey={accesskey(accessKey)}
                    />
                    <label for="priority-{value}">
                        <span>{label.substring(0, accessKeyIndex)}</span><span class="accesskey"
                            >{label.substring(accessKeyIndex, accessKeyIndex + 1)}</span
                        ><span>{label.substring(accessKeyIndex + 1)}</span>
                        {#if symbol && symbol.charCodeAt(0) >= 0x100}
                            <span>{symbol}</span>
                        {/if}
                    </label>
                </span>
            {/each}
        </div>

        <!-- --------------------------------------------------------------------------- -->
        <!--  Recurrence  -->
        <!-- --------------------------------------------------------------------------- -->
        <div class="tasks-modal-section tasks-modal-dates">
            <!-- --------------------------------------------------------------------------- -->
            <!--  Recurrence  -->
            <!-- --------------------------------------------------------------------------- -->
            <label for="recurrence" class="accesskey-first">Recurs</label>
            <!-- svelte-ignore a11y-accesskey -->
            <input
                bind:value={editableTask.recurrenceRule}
                id="recurrence"
                type="text"
                class:tasks-modal-error={!isRecurrenceValid}
                class="input"
                placeholder="Try 'every 2 weeks on Thursday'."
                accesskey={accesskey('r')}
            />
            <code class="results">{recurrenceSymbol} {@html parsedRecurrence}</code>
        </div>

        <!-- --------------------------------------------------------------------------- -->
        <!--  Dates  -->
        <!-- --------------------------------------------------------------------------- -->
        <hr />
        <div class="tasks-modal-section tasks-modal-dates">
            <!-- --------------------------------------------------------------------------- -->
            <!--  Due Date  -->
            <!-- --------------------------------------------------------------------------- -->
            <label for="due" class="accesskey-first">Due</label>
            <DateEditor
                id="due"
<<<<<<< HEAD
                dateSymbol={dueDateSymbol}
                bind:date={editableTask.dueDate}
                bind:isDateValid={isDueDateValid}
                forwardOnly={editableTask.forwardOnly}
                accesskey={accesskey('d')}
            />

            <!-- --------------------------------------------------------------------------- -->
            <!--  Reminder Date  -->
            <!-- --------------------------------------------------------------------------- -->
            <label for="reminder" class="accesskey-first">Reminder</label>
            <DateEditor
                id="reminder"
                dateSymbol={reminderDateSymbol}
                bind:date={editableTask.reminderDate}
                bind:isDateValid={isReminderDateValid}
                forwardOnly={editableTask.forwardOnly}
                accesskey={accesskey('c')}
            />
=======
                type="text"
                class="input"
                class:tasks-modal-error={!isDueDateValid}
                placeholder={datePlaceholder}
                accesskey={accesskey('d')}
            />
            <code class="results">{dueDateSymbol} {@html parsedDueDate}</code>
            <!-- --------------------------------------------------------------------------- -->
            <!--  Reminder Date  -->
            <!-- --------------------------------------------------------------------------- -->
            <label for="reminder" class="accesskey-first">Reminder</label>
            <!-- svelte-ignore a11y-accesskey -->
            <input
                bind:value={editableTask.reminderDate}
                id="reminder"
                type="text"
                class="input"
                class:tasks-modal-error={!isReminderDateValid}
                placeholder={datePlaceholder}
                accesskey={accesskey('c')}
            />
            <code class="results">{reminderDateSymbol} {@html parsedReminderDate}</code>
>>>>>>> 2904b166

            <!-- --------------------------------------------------------------------------- -->
            <!--  Scheduled Date  -->
            <!-- --------------------------------------------------------------------------- -->
            <label for="scheduled" class="accesskey-first">Scheduled</label>
            <DateEditor
                id="scheduled"
<<<<<<< HEAD
                dateSymbol={scheduledDateSymbol}
                bind:date={editableTask.scheduledDate}
                bind:isDateValid={isScheduledDateValid}
                forwardOnly={editableTask.forwardOnly}
=======
                type="text"
                class:tasks-modal-error={!isScheduledDateValid}
                class="input"
                placeholder={datePlaceholder}
>>>>>>> 2904b166
                accesskey={accesskey('s')}
            />

            <!-- --------------------------------------------------------------------------- -->
            <!--  Start Date  -->
            <!-- --------------------------------------------------------------------------- -->
            <label for="start">St<span class="accesskey">a</span>rt</label>
            <DateEditor
                id="start"
<<<<<<< HEAD
                dateSymbol={startDateSymbol}
                bind:date={editableTask.startDate}
                bind:isDateValid={isStartDateValid}
                forwardOnly={editableTask.forwardOnly}
=======
                type="text"
                class:tasks-modal-error={!isStartDateValid}
                class="input"
                placeholder={datePlaceholder}
>>>>>>> 2904b166
                accesskey={accesskey('a')}
            />

            <!-- --------------------------------------------------------------------------- -->
            <!--  Only future dates  -->
            <!-- --------------------------------------------------------------------------- -->
            <div>
                <label for="forwardOnly"
                    >Only
                    <span class="accesskey-first">future</span> dates:</label
                >
                <!-- svelte-ignore a11y-accesskey -->
                <input
                    bind:checked={editableTask.forwardOnly}
                    id="forwardOnly"
                    type="checkbox"
                    class="input task-list-item-checkbox tasks-modal-checkbox"
                    accesskey={accesskey('f')}
                />
            </div>
        </div>

        <!-- --------------------------------------------------------------------------- -->
        <!--  Dependencies  -->
        <!-- --------------------------------------------------------------------------- -->
        <hr />
        <div class="tasks-modal-section tasks-modal-dates">
            {#if allTasks.length > 0 && mountComplete}
                <!-- --------------------------------------------------------------------------- -->
                <!--  Blocked By Tasks  -->
                <!-- --------------------------------------------------------------------------- -->
                <label for="blockedBy" class="accesskey-first">Before this</label>
                <Dependency
                    type="blockedBy"
                    {task}
                    {editableTask}
                    {allTasks}
                    {_onDescriptionKeyDown}
                    {accesskey}
                    accesskeyLetter="b"
                    placeholder="Search for tasks that the task being edited depends on..."
                />

                <!-- --------------------------------------------------------------------------- -->
                <!--  Blocking Tasks  -->
                <!-- --------------------------------------------------------------------------- -->
                <label for="blocking">Aft<span class="accesskey">e</span>r this</label>
                <Dependency
                    type="blocking"
                    {task}
                    {editableTask}
                    {allTasks}
                    {_onDescriptionKeyDown}
                    {accesskey}
                    accesskeyLetter="e"
                    placeholder="Search for tasks that depend on this task being done..."
                />
            {:else}
                <div><i>Blocking and blocked by fields are disabled when vault tasks is empty</i></div>
            {/if}
        </div>

        <!-- --------------------------------------------------------------------------- -->
        <!--  Status  -->
        <!-- --------------------------------------------------------------------------- -->
        <hr />
        <div class="tasks-modal-section">
            <label for="status">Stat<span class="accesskey">u</span>s</label>
            <!-- svelte-ignore a11y-accesskey -->
            <select
                bind:value={statusSymbol}
                on:change={_onStatusChange}
                id="status-type"
                class="dropdown"
                accesskey={accesskey('u')}
            >
                {#each statusOptions as status}
                    <option value={status.symbol}>{status.name} [{status.symbol}]</option>
                {/each}
            </select>
        </div>

        <div class="tasks-modal-section tasks-modal-dates">
            <!-- --------------------------------------------------------------------------- -->
            <!--  Created Date  -->
            <!-- --------------------------------------------------------------------------- -->
            <label for="created">Created</label>
            <DateEditor
                id="created"
                dateSymbol={createdDateSymbol}
                bind:date={editableTask.createdDate}
                bind:isDateValid={isCreatedDateValid}
                forwardOnly={editableTask.forwardOnly}
                accesskey={null}
            />

            <!-- --------------------------------------------------------------------------- -->
            <!--  Done Date  -->
            <!-- --------------------------------------------------------------------------- -->
            <label for="done">Done</label>
            <DateEditor
                id="done"
                dateSymbol={doneDateSymbol}
                bind:date={editableTask.doneDate}
                bind:isDateValid={isDoneDateValid}
                forwardOnly={editableTask.forwardOnly}
                accesskey={null}
            />

            <!-- --------------------------------------------------------------------------- -->
            <!--  Cancelled Date  -->
            <!-- --------------------------------------------------------------------------- -->
            <label for="cancelled">Cancelled</label>
            <DateEditor
                id="cancelled"
                dateSymbol={cancelledDateSymbol}
                bind:date={editableTask.cancelledDate}
                bind:isDateValid={isCancelledDateValid}
                forwardOnly={editableTask.forwardOnly}
                accesskey={null}
            />
        </div>

        <div class="tasks-modal-section tasks-modal-buttons">
            <button disabled={!formIsValid} type="submit" class="mod-cta">Apply </button>
            <button type="button" on:click={_onClose}>Cancel</button>
        </div>
    </form>
</div><|MERGE_RESOLUTION|>--- conflicted
+++ resolved
@@ -9,11 +9,6 @@
     import { TasksDate } from '../Scripting/TasksDate';
     import { addDependencyToParent, ensureTaskHasId, generateUniqueId, removeDependency } from '../Task/TaskDependency';
     import { replaceTaskWithTasks } from '../Obsidian/File';
-<<<<<<< HEAD
-=======
-    import type { EditableTask } from './EditableTask';
-    import Dependency from './Dependency.svelte';
->>>>>>> 2904b166
     import { Priority } from '../Task/Priority';
     import DateEditor from './DateEditor.svelte';
     import type { EditableTask } from './EditableTask';
@@ -83,12 +78,6 @@
 
     let mountComplete = false;
 
-<<<<<<< HEAD
-=======
-    // 'weekend' abbreviation omitted due to lack of space.
-    let datePlaceholder = "Try 'Monday' or 'tomorrow', or [td|tm|yd|tw|nw|we] then space.";
-
->>>>>>> 2904b166
     const priorityOptions: {
         value: typeof editableTask.priority;
         label: string;
@@ -139,74 +128,6 @@
             accessKeyIndex: 1,
         },
     ];
-<<<<<<< HEAD
-=======
-
-    /*
-        MAINTENANCE NOTE on these Date functions:
-            Repetitious date-related code in this file has been extracted
-            out in to several parseTypedDateFor....() functions over time.
-
-            There is some similarity between these functions, and also
-            some subtle differences.
-
-            Future refactoring to simplify them would be welcomed.
-
-            When editing of Done date is introduced, the functions
-            parseTypedDateForDisplayUsingFutureDate() and parseTypedDateForDisplay()
-            may collapse in to a single case.
-     */
-
-    /**
-     * Parse and return the entered value for a date field.
-     * @param fieldName
-     * @param typedDate - what the user has entered, such as '2023-01-23' or 'tomorrow'
-     * @param forwardDate
-     * @returns the parsed date string. Includes "invalid" if {@code typedDate} was invalid.
-     */
-    function parseTypedDateForDisplay(
-        fieldName: 'created' | 'start' | 'scheduled' | 'due' | 'reminder' | 'done' | 'cancelled',
-        typedDate: string,
-        forwardDate: Date | undefined = undefined,
-    ): string {
-        if (!typedDate) {
-            return `<i>no ${fieldName} date</i>`;
-        }
-        const parsed = chrono.parseDate(typedDate, forwardDate, {
-            forwardDate: forwardDate != undefined,
-        });
-        if (parsed !== null) {
-            return window.moment(parsed).format('YYYY-MM-DD');
-        }
-        return `<i>invalid ${fieldName} date</i>`;
-    }
-
-    /**
-     * Like {@link parseTypedDateForDisplay} but also accounts for the 'Only future dates' setting.
-     * @param fieldName
-     * @param typedDate - what the user has entered, such as '2023-01-23' or 'tomorrow'
-     * @returns the parsed date string. Includes "invalid" if {@code typedDate} was invalid.
-     */
-    function parseTypedDateForDisplayUsingFutureDate(
-        fieldName: 'start' | 'scheduled' | 'due' | 'done' | 'reminder' | 'created' | 'cancelled',
-        typedDate: string,
-    ): string {
-        return parseTypedDateForDisplay(fieldName, typedDate, editableTask.forwardOnly ? new Date() : undefined);
-    }
-
-    /**
-     * Read the entered value for a date field, and return the value to be saved in the edited task.
-     * @param typedDate - what the user has entered, such as '2023-01-23' or 'tomorrow'
-     */
-    function parseTypedDateForSaving(typedDate: string): moment.Moment | null {
-        let date: moment.Moment | null = null;
-        const parsedDate = chrono.parseDate(typedDate, new Date(), { forwardDate: editableTask.forwardOnly });
-        if (parsedDate !== null) {
-            date = window.moment(parsedDate);
-        }
-        return date;
-    }
->>>>>>> 2904b166
 
     async function serialiseTaskId(task: Task) {
         if (task.id !== '') return task;
@@ -259,51 +180,6 @@
 
     // NEW_TASK_FIELD_EDIT_REQUIRED
     $: {
-<<<<<<< HEAD
-=======
-        editableTask.startDate = doAutocomplete(editableTask.startDate);
-        parsedStartDate = parseTypedDateForDisplayUsingFutureDate('start', editableTask.startDate);
-        isStartDateValid = !parsedStartDate.includes('invalid');
-    }
-
-    $: {
-        editableTask.scheduledDate = doAutocomplete(editableTask.scheduledDate);
-        parsedScheduledDate = parseTypedDateForDisplayUsingFutureDate('scheduled', editableTask.scheduledDate);
-        isScheduledDateValid = !parsedScheduledDate.includes('invalid');
-    }
-
-    $: {
-        editableTask.dueDate = doAutocomplete(editableTask.dueDate);
-        parsedDueDate = parseTypedDateForDisplayUsingFutureDate('due', editableTask.dueDate);
-        isDueDateValid = !parsedDueDate.includes('invalid');
-    }
-
-    $: {
-        editableTask.reminderDate = doAutocomplete(editableTask.reminderDate);
-        parsedReminderDate = parseTypedDateForDisplayUsingFutureDate('reminder', editableTask.reminderDate);
-        isReminderDateValid = !parsedReminderDate.includes('invalid');
-    }
-
-    $: {
-        editableTask.doneDate = doAutocomplete(editableTask.doneDate);
-        parsedDoneDate = parseTypedDateForDisplayUsingFutureDate('done', editableTask.doneDate);
-        isDoneDateValid = !parsedDoneDate.includes('invalid');
-    }
-
-    $: {
-        editableTask.createdDate = doAutocomplete(editableTask.createdDate);
-        parsedCreatedDate = parseTypedDateForDisplayUsingFutureDate('created', editableTask.createdDate);
-        isCreatedDateValid = !parsedCreatedDate.includes('invalid');
-    }
-
-    $: {
-        editableTask.cancelledDate = doAutocomplete(editableTask.cancelledDate);
-        parsedCancelledDate = parseTypedDateForDisplayUsingFutureDate('cancelled', editableTask.cancelledDate);
-        isCancelledDateValid = !parsedCancelledDate.includes('invalid');
-    }
-
-    $: {
->>>>>>> 2904b166
         isRecurrenceValid = true;
         if (!editableTask.recurrenceRule) {
             parsedRecurrence = '<i>not recurring</>';
@@ -319,16 +195,12 @@
             if (!recurrenceFromText) {
                 parsedRecurrence = '<i>invalid recurrence rule</i>';
                 isRecurrenceValid = false;
-<<<<<<< HEAD
             } else if (
                 !editableTask.startDate &&
                 !editableTask.scheduledDate &&
                 !editableTask.dueDate &&
                 !editableTask.reminderDate
             ) {
-=======
-            } else if (!editableTask.startDate && !editableTask.scheduledDate && !editableTask.dueDate && !editableTask.reminderDate) {
->>>>>>> 2904b166
                 parsedRecurrence = '<i>due, scheduled, reminder or start date required</i>';
                 isRecurrenceValid = false;
             } else {
@@ -433,17 +305,10 @@
             description = GlobalFilter.getInstance().prependTo(description);
         }
 
-<<<<<<< HEAD
         const startDate = parseTypedDateForSaving(editableTask.startDate, editableTask.forwardOnly);
         const scheduledDate = parseTypedDateForSaving(editableTask.scheduledDate, editableTask.forwardOnly);
         const dueDate = parseTypedDateForSaving(editableTask.dueDate, editableTask.forwardOnly);
         const reminderDate = parseTypedDateForSaving(editableTask.reminderDate, editableTask.forwardOnly);
-=======
-        const startDate = parseTypedDateForSaving(editableTask.startDate);
-        const scheduledDate = parseTypedDateForSaving(editableTask.scheduledDate);
-        const dueDate = parseTypedDateForSaving(editableTask.dueDate);
-        const reminderDate = parseTypedDateForSaving(editableTask.reminderDate);
->>>>>>> 2904b166
 
         const cancelledDate = parseTypedDateForSaving(editableTask.cancelledDate, editableTask.forwardOnly);
         const createdDate = parseTypedDateForSaving(editableTask.createdDate, editableTask.forwardOnly);
@@ -653,7 +518,6 @@
             <label for="due" class="accesskey-first">Due</label>
             <DateEditor
                 id="due"
-<<<<<<< HEAD
                 dateSymbol={dueDateSymbol}
                 bind:date={editableTask.dueDate}
                 bind:isDateValid={isDueDateValid}
@@ -673,30 +537,6 @@
                 forwardOnly={editableTask.forwardOnly}
                 accesskey={accesskey('c')}
             />
-=======
-                type="text"
-                class="input"
-                class:tasks-modal-error={!isDueDateValid}
-                placeholder={datePlaceholder}
-                accesskey={accesskey('d')}
-            />
-            <code class="results">{dueDateSymbol} {@html parsedDueDate}</code>
-            <!-- --------------------------------------------------------------------------- -->
-            <!--  Reminder Date  -->
-            <!-- --------------------------------------------------------------------------- -->
-            <label for="reminder" class="accesskey-first">Reminder</label>
-            <!-- svelte-ignore a11y-accesskey -->
-            <input
-                bind:value={editableTask.reminderDate}
-                id="reminder"
-                type="text"
-                class="input"
-                class:tasks-modal-error={!isReminderDateValid}
-                placeholder={datePlaceholder}
-                accesskey={accesskey('c')}
-            />
-            <code class="results">{reminderDateSymbol} {@html parsedReminderDate}</code>
->>>>>>> 2904b166
 
             <!-- --------------------------------------------------------------------------- -->
             <!--  Scheduled Date  -->
@@ -704,17 +544,10 @@
             <label for="scheduled" class="accesskey-first">Scheduled</label>
             <DateEditor
                 id="scheduled"
-<<<<<<< HEAD
                 dateSymbol={scheduledDateSymbol}
                 bind:date={editableTask.scheduledDate}
                 bind:isDateValid={isScheduledDateValid}
                 forwardOnly={editableTask.forwardOnly}
-=======
-                type="text"
-                class:tasks-modal-error={!isScheduledDateValid}
-                class="input"
-                placeholder={datePlaceholder}
->>>>>>> 2904b166
                 accesskey={accesskey('s')}
             />
 
@@ -724,17 +557,10 @@
             <label for="start">St<span class="accesskey">a</span>rt</label>
             <DateEditor
                 id="start"
-<<<<<<< HEAD
                 dateSymbol={startDateSymbol}
                 bind:date={editableTask.startDate}
                 bind:isDateValid={isStartDateValid}
                 forwardOnly={editableTask.forwardOnly}
-=======
-                type="text"
-                class:tasks-modal-error={!isStartDateValid}
-                class="input"
-                placeholder={datePlaceholder}
->>>>>>> 2904b166
                 accesskey={accesskey('a')}
             />
 
