<script lang="ts">
    import { onMount } from 'svelte';
    import { parseTypedDateForSaving } from '../lib/DateTools';
    import { Recurrence } from '../Task/Recurrence';
    import { TASK_FORMATS, getSettings } from '../Config/Settings';
    import { GlobalFilter } from '../Config/GlobalFilter';
    import { Status } from '../Statuses/Status';
    import { Task } from '../Task/Task';
    import { TasksDate } from '../Scripting/TasksDate';
    import { addDependencyToParent, ensureTaskHasId, generateUniqueId, removeDependency } from '../Task/TaskDependency';
    import { replaceTaskWithTasks } from '../Obsidian/File';
    import { Priority } from '../Task/Priority';
    import DateEditor from './DateEditor.svelte';
    import type { EditableTask } from './EditableTask';
    import Dependency from './Dependency.svelte';

    // These exported variables are passed in as props by TaskModal.onOpen():
    export let task: Task;
    export let onSubmit: (updatedTasks: Task[]) => void | Promise<void>;
    export let statusOptions: Status[];
    export let allTasks: Task[];

    let statusSymbol = task.status.symbol;

    const {
        // NEW_TASK_FIELD_EDIT_REQUIRED
        prioritySymbols,
        recurrenceSymbol,
        startDateSymbol,
        scheduledDateSymbol,
        dueDateSymbol,
        reminderDateSymbol,
        cancelledDateSymbol,
        createdDateSymbol,
        doneDateSymbol,
    } = TASK_FORMATS.tasksPluginEmoji.taskSerializer.symbols;

    let descriptionInput: HTMLTextAreaElement;

    let editableTask: EditableTask = {
        // NEW_TASK_FIELD_EDIT_REQUIRED
        description: '',
        status: Status.TODO,
        priority: 'none',
        recurrenceRule: '',
        createdDate: '',
        startDate: '',
        scheduledDate: '',
        dueDate: '',
        reminderDate: '',
        doneDate: '',
        cancelledDate: '',
        forwardOnly: true,
        blockedBy: [],
        blocking: [],
    };

    let isDescriptionValid: boolean = true;

    let isCancelledDateValid: boolean = true;
    let isCreatedDateValid: boolean = true;
    let isDoneDateValid: boolean = true;
    let isDueDateValid: boolean = true;
    let isReminderDateValid: boolean = true;
    let isScheduledDateValid: boolean = true;
    let isStartDateValid: boolean = true;
    let parsedRecurrence: string = '';
    let isRecurrenceValid: boolean = true;

    let addGlobalFilterOnSave: boolean = false;
    let withAccessKeys: boolean = true;
    let formIsValid: boolean = true;

    let originalBlocking: Task[] = [];

    let mountComplete = false;

    const priorityOptions: {
        value: typeof editableTask.priority;
        label: string;
        symbol: string;
        accessKey: string;
        accessKeyIndex: number;
    }[] = [
        {
            value: 'lowest',
            label: 'Lowest',
            symbol: prioritySymbols.Lowest,
            accessKey: 'o',
            accessKeyIndex: 1,
        },
        {
            value: 'low',
            label: 'Low',
            symbol: prioritySymbols.Low,
            accessKey: 'l',
            accessKeyIndex: 0,
        },
        {
            value: 'none',
            label: 'Normal',
            symbol: prioritySymbols.None,
            accessKey: 'n',
            accessKeyIndex: 0,
        },
        {
            value: 'medium',
            label: 'Medium',
            symbol: prioritySymbols.Medium,
            accessKey: 'm',
            accessKeyIndex: 0,
        },
        {
            value: 'high',
            label: 'High',
            symbol: prioritySymbols.High,
            accessKey: 'h',
            accessKeyIndex: 0,
        },
        {
            value: 'highest',
            label: 'Highest',
            symbol: prioritySymbols.Highest,
            accessKey: 'i',
            accessKeyIndex: 1,
        },
    ];

    async function serialiseTaskId(task: Task) {
        if (task.id !== '') return task;

        const tasksWithId = allTasks.filter((task) => task.id !== '');

        const updatedTask = ensureTaskHasId(
            task,
            tasksWithId.map((task) => task.id),
        );

        await replaceTaskWithTasks({ originalTask: task, newTasks: updatedTask });

        return updatedTask;
    }

    const _onStatusChange = () => {
        // Use statusSymbol to find the status to save to editableTask.status
        const selectedStatus: Status | undefined = statusOptions.find((s) => s.symbol === statusSymbol);
        if (selectedStatus) {
            editableTask.status = selectedStatus;
        } else {
            console.log(`Error in EditTask: cannot find status with symbol ${statusSymbol}`);
            return;
        }

        // Obtain a temporary task with the new status applied, to see what would
        // happen to the done date:
        const taskWithEditedStatusApplied = task.handleNewStatus(selectedStatus).pop();

        if (taskWithEditedStatusApplied) {
            // Update the doneDate field, in case changing the status changed the value:
            editableTask.doneDate = taskWithEditedStatusApplied.done.formatAsDate();
            editableTask.cancelledDate = taskWithEditedStatusApplied.cancelled.formatAsDate();
        }
    };

    $: accesskey = (key: string) => (withAccessKeys ? key : null);
    $: formIsValid =
        isDueDateValid &&
        isReminderDateValid &&
        isRecurrenceValid &&
        isScheduledDateValid &&
        isStartDateValid &&
        isDescriptionValid &&
        isCancelledDateValid &&
        isCreatedDateValid &&
        isDoneDateValid;
    $: isDescriptionValid = editableTask.description.trim() !== '';

    // NEW_TASK_FIELD_EDIT_REQUIRED
    $: {
        isRecurrenceValid = true;
        if (!editableTask.recurrenceRule) {
            parsedRecurrence = '<i>not recurring</>';
        } else {
            const recurrenceFromText = Recurrence.fromText({
                recurrenceRuleText: editableTask.recurrenceRule,
                // Only for representation in the modal, no dates required.
                startDate: null,
                scheduledDate: null,
                dueDate: null,
                reminderDate: null,
            })?.toText();
            if (!recurrenceFromText) {
                parsedRecurrence = '<i>invalid recurrence rule</i>';
                isRecurrenceValid = false;
            } else if (
                !editableTask.startDate &&
                !editableTask.scheduledDate &&
                !editableTask.dueDate &&
                !editableTask.reminderDate
            ) {
                parsedRecurrence = '<i>due, scheduled, reminder or start date required</i>';
                isRecurrenceValid = false;
            } else {
                parsedRecurrence = recurrenceFromText;
            }
        }
    }

    onMount(() => {
        const { provideAccessKeys } = getSettings();
        withAccessKeys = provideAccessKeys;
        const description = GlobalFilter.getInstance().removeAsWordFrom(task.description);
        // If we're displaying to the user the description without the global filter (i.e. it was removed in the method
        // above), or if the description did not include a global filter in the first place, we'll add the global filter
        // when saving the task.
        if (description != task.description || !GlobalFilter.getInstance().includedIn(task.description)) {
            addGlobalFilterOnSave = true;
        }
        let priority: typeof editableTask.priority = 'none';
        if (task.priority === Priority.Lowest) {
            priority = 'lowest';
        } else if (task.priority === Priority.Low) {
            priority = 'low';
        } else if (task.priority === Priority.Medium) {
            priority = 'medium';
        } else if (task.priority === Priority.High) {
            priority = 'high';
        } else if (task.priority === Priority.Highest) {
            priority = 'highest';
        }

        const blockedBy: Task[] = [];

        for (const taskId of task.dependsOn) {
            const depTask = allTasks.find((cacheTask) => cacheTask.id === taskId);

            if (!depTask) continue;

            blockedBy.push(depTask);
        }

        originalBlocking = allTasks.filter((cacheTask) => cacheTask.dependsOn.includes(task.id));

        editableTask = {
            // NEW_TASK_FIELD_EDIT_REQUIRED
            description,
            status: task.status,
            priority,
            recurrenceRule: task.recurrence ? task.recurrence.toText() : '',
            createdDate: new TasksDate(task.createdDate).formatAsDate(),
            startDate: new TasksDate(task.startDate).formatAsDate(),
            scheduledDate: new TasksDate(task.scheduledDate).formatAsDate(),
            dueDate: new TasksDate(task.dueDate).formatAsDate(),
            reminderDate: new TasksDate(task.reminderDate).formatAsDateAndTimeOrDate(),
            doneDate: new TasksDate(task.doneDate).formatAsDate(),
            cancelledDate: new TasksDate(task.cancelledDate).formatAsDate(),
            forwardOnly: true,
            blockedBy: blockedBy,
            blocking: originalBlocking,
        };

        mountComplete = true;

        setTimeout(() => {
            descriptionInput.focus();
        }, 10);
    });

    const _onPriorityKeyup = (event: KeyboardEvent) => {
        if (event.key && !event.altKey && !event.ctrlKey) {
            const priorityOption = priorityOptions.find((option) => option.label.charAt(0).toLowerCase() == event.key);
            if (priorityOption) {
                editableTask.priority = priorityOption.value;
            }
        }
    };

    const _onClose = () => {
        onSubmit([]);
    };

    const _onDescriptionKeyDown = (e: KeyboardEvent) => {
        if (e.key === 'Enter') {
            e.preventDefault();
            if (formIsValid) _onSubmit();
        }
    };

    // this is called, when text is pasted or dropped into
    // the description field, to remove any linebreaks
    const _removeLinebreaksFromDescription = () => {
        // wrapped into a timer to run after the paste/drop event
        setTimeout(() => {
            editableTask.description = editableTask.description.replace(/[\r\n]+/g, ' ');
        }, 0);
    };

    const _onSubmit = async () => {
        // NEW_TASK_FIELD_EDIT_REQUIRED
        let description = editableTask.description.trim();
        if (addGlobalFilterOnSave) {
            description = GlobalFilter.getInstance().prependTo(description);
        }

        const startDate = parseTypedDateForSaving(editableTask.startDate, editableTask.forwardOnly);
        const scheduledDate = parseTypedDateForSaving(editableTask.scheduledDate, editableTask.forwardOnly);
        const dueDate = parseTypedDateForSaving(editableTask.dueDate, editableTask.forwardOnly);
        const reminderDate = parseTypedDateForSaving(editableTask.reminderDate, editableTask.forwardOnly);
        const cancelledDate = parseTypedDateForSaving(editableTask.cancelledDate, editableTask.forwardOnly);
        const createdDate = parseTypedDateForSaving(editableTask.createdDate, editableTask.forwardOnly);
        const doneDate = parseTypedDateForSaving(editableTask.doneDate, editableTask.forwardOnly);

        let recurrence: Recurrence | null = null;
        if (editableTask.recurrenceRule) {
            recurrence = Recurrence.fromText({
                recurrenceRuleText: editableTask.recurrenceRule,
                startDate,
                scheduledDate,
                dueDate,
                reminderDate,
            });
        }

        let parsedPriority: Priority;
        switch (editableTask.priority) {
            case 'lowest':
                parsedPriority = Priority.Lowest;
                break;
            case 'low':
                parsedPriority = Priority.Low;
                break;
            case 'medium':
                parsedPriority = Priority.Medium;
                break;
            case 'high':
                parsedPriority = Priority.High;
                break;
            case 'highest':
                parsedPriority = Priority.Highest;
                break;
            default:
                parsedPriority = Priority.None;
        }

        let blockedByWithIds = [];

        for (const depTask of editableTask.blockedBy) {
            const newDep = await serialiseTaskId(depTask);
            blockedByWithIds.push(newDep);
        }

        let id = task.id;
        let removedBlocking: Task[] = [];
        let addedBlocking: Task[] = [];

        if (editableTask.blocking.toString() !== originalBlocking.toString() || editableTask.blocking.length !== 0) {
            if (task.id === '') {
                id = generateUniqueId(allTasks.filter((task) => task.id !== '').map((task) => task.id));
            }

            removedBlocking = originalBlocking.filter((task) => !editableTask.blocking.includes(task));

            addedBlocking = editableTask.blocking.filter((task) => !originalBlocking.includes(task));
        }

        // First create an updated task, with all edits except Status:
        const updatedTask = new Task({
            // NEW_TASK_FIELD_EDIT_REQUIRED
            ...task,
            description,
            status: task.status,
            priority: parsedPriority,
            recurrence,
            startDate,
            scheduledDate,
            dueDate,
            reminderDate,
            doneDate,
            createdDate,
            cancelledDate,
            dependsOn: blockedByWithIds.map((task) => task.id),
            id,
        });

        for (const blocking of removedBlocking) {
            const newParent = removeDependency(blocking, updatedTask);
            await replaceTaskWithTasks({ originalTask: blocking, newTasks: newParent });
        }

        for (const blocking of addedBlocking) {
            const newParent = addDependencyToParent(blocking, updatedTask);
            await replaceTaskWithTasks({ originalTask: blocking, newTasks: newParent });
        }

        // Then apply the new status to the updated task, in case a new recurrence
        // needs to be created.
        // If there is a 'done' date, use that for today's date for recurrence calculations.
        // Otherwise, use the current date.
        const today = doneDate ? doneDate : window.moment();
        const newTasks = updatedTask.handleNewStatusWithRecurrenceInUsersOrder(editableTask.status, today);
        onSubmit(newTasks);
    };
</script>

<!--
Availability of access keys:
- A: Start
- B: Before this
<<<<<<< HEAD
- C: Reminder
=======
- C: Created
>>>>>>> 1113dd04
- D: Due
- E: After this
- F: Only future dates
- G:
- H: High
- I: Highest
- J:
- K:
- L: Low
- M: Medium
- N: Normal
- O: Lowest
- P:
- Q:
- R: Recurs
- S: Scheduled
- T: Description
- U: Status
- V:
- W:
- X: Done
- Y:
- Z:
- -: Cancelled
-->

<div class="tasks-modal">
    <form on:submit|preventDefault={_onSubmit} class:with-accesskeys={withAccessKeys}>
        <!-- NEW_TASK_FIELD_EDIT_REQUIRED -->

        <!-- --------------------------------------------------------------------------- -->
        <!--  Description  -->
        <!-- --------------------------------------------------------------------------- -->
        <div class="tasks-modal-section">
            <label for="description">Descrip<span class="accesskey">t</span>ion</label>
            <!-- svelte-ignore a11y-accesskey -->
            <textarea
                bind:value={editableTask.description}
                bind:this={descriptionInput}
                id="description"
                class="tasks-modal-description"
                placeholder="Take out the trash"
                accesskey={accesskey('t')}
                on:keydown={_onDescriptionKeyDown}
                on:paste={_removeLinebreaksFromDescription}
                on:drop={_removeLinebreaksFromDescription}
            />
        </div>

        <!-- --------------------------------------------------------------------------- -->
        <!--  Priority  -->
        <!-- --------------------------------------------------------------------------- -->
        <div class="tasks-modal-section tasks-modal-priorities" on:keyup={_onPriorityKeyup}>
            <label for="priority-{editableTask.priority}">Priority</label>
            {#each priorityOptions as { value, label, symbol, accessKey, accessKeyIndex }}
                <span>
                    <!-- svelte-ignore a11y-accesskey -->
                    <input
                        type="radio"
                        id="priority-{value}"
                        {value}
                        bind:group={editableTask.priority}
                        accesskey={accesskey(accessKey)}
                    />
                    <label for="priority-{value}">
                        <span>{label.substring(0, accessKeyIndex)}</span><span class="accesskey"
                            >{label.substring(accessKeyIndex, accessKeyIndex + 1)}</span
                        ><span>{label.substring(accessKeyIndex + 1)}</span>
                        {#if symbol && symbol.charCodeAt(0) >= 0x100}
                            <span>{symbol}</span>
                        {/if}
                    </label>
                </span>
            {/each}
        </div>

        <!-- --------------------------------------------------------------------------- -->
        <!--  Recurrence  -->
        <!-- --------------------------------------------------------------------------- -->
        <div class="tasks-modal-section tasks-modal-dates">
            <!-- --------------------------------------------------------------------------- -->
            <!--  Recurrence  -->
            <!-- --------------------------------------------------------------------------- -->
            <label for="recurrence" class="accesskey-first">Recurs</label>
            <!-- svelte-ignore a11y-accesskey -->
            <input
                bind:value={editableTask.recurrenceRule}
                id="recurrence"
                type="text"
                class:tasks-modal-error={!isRecurrenceValid}
                class="input"
                placeholder="Try 'every day when done'"
                accesskey={accesskey('r')}
            />
            <code class="results">{recurrenceSymbol} {@html parsedRecurrence}</code>
        </div>

        <!-- --------------------------------------------------------------------------- -->
        <!--  Dates  -->
        <!-- --------------------------------------------------------------------------- -->
        <hr />
        <div class="tasks-modal-section tasks-modal-dates">
            <!-- --------------------------------------------------------------------------- -->
            <!--  Due Date  -->
            <!-- --------------------------------------------------------------------------- -->
            <label for="due" class="accesskey-first">Due</label>
            <DateEditor
                id="due"
                dateSymbol={dueDateSymbol}
                bind:date={editableTask.dueDate}
                bind:isDateValid={isDueDateValid}
                forwardOnly={editableTask.forwardOnly}
                accesskey={accesskey('d')}
            />

            <!-- --------------------------------------------------------------------------- -->
            <!--  Reminder Date  -->
            <!-- --------------------------------------------------------------------------- -->
            <label for="reminder" class="accesskey-first">Reminder</label>
            <DateEditor
                id="reminder"
                dateSymbol={reminderDateSymbol}
                bind:date={editableTask.reminderDate}
                bind:isDateValid={isReminderDateValid}
                forwardOnly={editableTask.forwardOnly}
                accesskey={accesskey('c')}
            />

            <!-- --------------------------------------------------------------------------- -->
            <!--  Scheduled Date  -->
            <!-- --------------------------------------------------------------------------- -->
            <label for="scheduled" class="accesskey-first">Scheduled</label>
            <DateEditor
                id="scheduled"
                dateSymbol={scheduledDateSymbol}
                bind:date={editableTask.scheduledDate}
                bind:isDateValid={isScheduledDateValid}
                forwardOnly={editableTask.forwardOnly}
                accesskey={accesskey('s')}
            />

            <!-- --------------------------------------------------------------------------- -->
            <!--  Start Date  -->
            <!-- --------------------------------------------------------------------------- -->
            <label for="start">St<span class="accesskey">a</span>rt</label>
            <DateEditor
                id="start"
                dateSymbol={startDateSymbol}
                bind:date={editableTask.startDate}
                bind:isDateValid={isStartDateValid}
                forwardOnly={editableTask.forwardOnly}
                accesskey={accesskey('a')}
            />

            <!-- --------------------------------------------------------------------------- -->
            <!--  Only future dates  -->
            <!-- --------------------------------------------------------------------------- -->
            <div class="future-dates-only">
                <label for="forwardOnly"
                    >Only
                    <span class="accesskey-first">future</span> dates:</label
                >
                <!-- svelte-ignore a11y-accesskey -->
                <input
                    bind:checked={editableTask.forwardOnly}
                    id="forwardOnly"
                    type="checkbox"
                    class="input task-list-item-checkbox tasks-modal-checkbox"
                    accesskey={accesskey('f')}
                />
            </div>
        </div>

        <!-- --------------------------------------------------------------------------- -->
        <!--  Dependencies  -->
        <!-- --------------------------------------------------------------------------- -->
        <hr />
        <div class="tasks-modal-section tasks-modal-dates">
            {#if allTasks.length > 0 && mountComplete}
                <!-- --------------------------------------------------------------------------- -->
                <!--  Blocked By Tasks  -->
                <!-- --------------------------------------------------------------------------- -->
                <label for="blockedBy" class="accesskey-first">Before this</label>
                <Dependency
                    type="blockedBy"
                    {task}
                    {editableTask}
                    {allTasks}
                    {_onDescriptionKeyDown}
                    {accesskey}
                    accesskeyLetter="b"
                    placeholder="Search for tasks that the task being edited depends on..."
                />

                <!-- --------------------------------------------------------------------------- -->
                <!--  Blocking Tasks  -->
                <!-- --------------------------------------------------------------------------- -->
                <label for="blocking">Aft<span class="accesskey">e</span>r this</label>
                <Dependency
                    type="blocking"
                    {task}
                    {editableTask}
                    {allTasks}
                    {_onDescriptionKeyDown}
                    {accesskey}
                    accesskeyLetter="e"
                    placeholder="Search for tasks that depend on this task being done..."
                />
            {:else}
                <div><i>Blocking and blocked by fields are disabled when vault tasks is empty</i></div>
            {/if}
        </div>

        <!-- --------------------------------------------------------------------------- -->
        <!--  Status  -->
        <!-- --------------------------------------------------------------------------- -->
        <hr />
        <div class="tasks-modal-section tasks-modal-dates">
            <label for="status">Stat<span class="accesskey">u</span>s</label>
            <!-- svelte-ignore a11y-accesskey -->
            <select
                bind:value={statusSymbol}
                on:change={_onStatusChange}
                id="status-type"
                class="dropdown"
                accesskey={accesskey('u')}
            >
                {#each statusOptions as status}
                    <option value={status.symbol}>{status.name} [{status.symbol}]</option>
                {/each}
            </select>
        </div>

        <div class="tasks-modal-section tasks-modal-dates">
            <!-- --------------------------------------------------------------------------- -->
            <!--  Created Date  -->
            <!-- --------------------------------------------------------------------------- -->
            <label for="created" class="accesskey-first">Created</label>
            <DateEditor
                id="created"
                dateSymbol={createdDateSymbol}
                bind:date={editableTask.createdDate}
                bind:isDateValid={isCreatedDateValid}
                forwardOnly={editableTask.forwardOnly}
                accesskey={accesskey('c')}
            />

            <!-- --------------------------------------------------------------------------- -->
            <!--  Done Date  -->
            <!-- --------------------------------------------------------------------------- -->
            <label for="done">Done (<span class="accesskey">x</span>)</label>
            <DateEditor
                id="done"
                dateSymbol={doneDateSymbol}
                bind:date={editableTask.doneDate}
                bind:isDateValid={isDoneDateValid}
                forwardOnly={editableTask.forwardOnly}
                accesskey={accesskey('x')}
            />

            <!-- --------------------------------------------------------------------------- -->
            <!--  Cancelled Date  -->
            <!-- --------------------------------------------------------------------------- -->
            <label for="cancelled">Cancelled (<span class="accesskey">-</span>)</label>
            <DateEditor
                id="cancelled"
                dateSymbol={cancelledDateSymbol}
                bind:date={editableTask.cancelledDate}
                bind:isDateValid={isCancelledDateValid}
                forwardOnly={editableTask.forwardOnly}
                accesskey={accesskey('-')}
            />
        </div>

        <div class="tasks-modal-section tasks-modal-buttons">
            <button disabled={!formIsValid} type="submit" class="mod-cta">Apply </button>
            <button type="button" on:click={_onClose}>Cancel</button>
        </div>
    </form>
</div><|MERGE_RESOLUTION|>--- conflicted
+++ resolved
@@ -64,6 +64,7 @@
     let isReminderDateValid: boolean = true;
     let isScheduledDateValid: boolean = true;
     let isStartDateValid: boolean = true;
+
     let parsedRecurrence: string = '';
     let isRecurrenceValid: boolean = true;
 
@@ -406,11 +407,7 @@
 Availability of access keys:
 - A: Start
 - B: Before this
-<<<<<<< HEAD
-- C: Reminder
-=======
 - C: Created
->>>>>>> 1113dd04
 - D: Due
 - E: After this
 - F: Only future dates
@@ -536,7 +533,7 @@
                 bind:date={editableTask.reminderDate}
                 bind:isDateValid={isReminderDateValid}
                 forwardOnly={editableTask.forwardOnly}
-                accesskey={accesskey('c')}
+                accesskey={null}
             />
 
             <!-- --------------------------------------------------------------------------- -->
