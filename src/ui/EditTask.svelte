--- conflicted
+++ resolved
@@ -549,7 +549,6 @@
         setTimeout(() => { editableTask.description = editableTask.description.replace(/[\r\n]+/g, ' ')}, 0);
     }
 
-<<<<<<< HEAD
     const _displayableFilePath = (path: string) => {
         if (path === task.taskLocation.path) return "";
 
@@ -557,10 +556,7 @@
     }
 
     const _onSubmit = async () => {
-=======
-    const _onSubmit = () => {
         // NEW_TASK_FIELD_EDIT_REQUIRED
->>>>>>> 72b322a7
         let description = editableTask.description.trim();
         if (addGlobalFilterOnSave) {
             description = GlobalFilter.getInstance().prependTo(description);
