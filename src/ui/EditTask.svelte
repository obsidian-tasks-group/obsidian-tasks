<script lang="ts">
    import * as chrono from 'chrono-node';
    import { onMount } from 'svelte';
    import { Recurrence } from '../Recurrence';
    import { getSettings } from '../config/Settings';
    import { Priority, Status, Task } from '../Task';
    import {
        prioritySymbols,
        recurrenceSymbol,
        startDateSymbol,
        scheduledDateSymbol,
        dueDateSymbol,
    } from '../Task';
    import { doAutocomplete } from '../DateAbbreviations';

    export let task: Task;
    export let onSubmit: (updatedTasks: Task[]) => void | Promise<void>;

    let descriptionInput: HTMLInputElement;
    let editableTask: {
        description: string;
        status: Status;
        priority: 'none' | 'low' | 'medium' | 'high';
        recurrenceRule: string;
        startDate: string;
        scheduledDate: string;
        dueDate: string;
        doneDate: string;
    } = {
        description: '',
        status: Status.Todo,
        priority: 'none',
        recurrenceRule: '',
        startDate: '',
        scheduledDate: '',
        dueDate: '',
        doneDate: '',
    };

    let parsedStartDate: string = '';
    let parsedScheduledDate: string = '';
    let parsedDueDate: string = '';
    let parsedRecurrence: string = '';
    let parsedDone: string = '';
    let removedGlobalFilter: boolean = false;

    // 'weekend' abbreviation ommitted due to lack of space.
    let datePlaceholder =
        "Try 'Monday' or 'tomorrow', or [td|tm|yd|tw|nw|we] then space.";

    function parseDate(
        type: 'start' | 'scheduled' | 'due' | 'done',
        date: string,
        forwardDate: Date | undefined = undefined,
    ): string {
        if (!date) {
            return `<i>no ${type} date</i>`;
        }
        const parsed = chrono.parseDate(date, forwardDate, {
            forwardDate: forwardDate != undefined,
        });
        if (parsed !== null) {
            return window.moment(parsed).format('YYYY-MM-DD');
        }
        return `<i>invalid ${type} date</i>`;
    }

    $: {
        editableTask.startDate = doAutocomplete(editableTask.startDate);
        parsedStartDate = parseDate(
            'start',
            editableTask.startDate,
            new Date(),
        );
    }

    $: {
        editableTask.scheduledDate = doAutocomplete(editableTask.scheduledDate);
        parsedScheduledDate = parseDate(
            'scheduled',
            editableTask.scheduledDate,
            new Date(),
        );
    }

    $: {
        editableTask.dueDate = doAutocomplete(editableTask.dueDate);
        parsedDueDate = parseDate('due', editableTask.dueDate, new Date());
    }

    $: {
        if (!editableTask.recurrenceRule) {
            parsedRecurrence = '<i>not recurring</>';
        } else {
            parsedRecurrence =
                Recurrence.fromText({
                    recurrenceRuleText: editableTask.recurrenceRule,
                    // Only for representation in the modal, no dates required.
                    startDate: null,
                    scheduledDate: null,
                    dueDate: null,
                })?.toText() ?? '<i>invalid recurrence rule</i>';
        }
    }

    $: {
        parsedDone = parseDate('done', editableTask.doneDate);
    }

    // Escape a string so it can be used as part of a RegExp literally.
    // Taken from https://developer.mozilla.org/en-US/docs/Web/JavaScript/Guide/Regular_Expressions#escaping
    function escapeRegExp(s: string) {
        return s.replace(/([.*+?^=!:${}()|\[\]\/\\])/g, "\\$1");
    }

    onMount(() => {
<<<<<<< HEAD
        const { globalFilter } = getSettings();
        let description = task.description;
        // Search for the global filter for the purpose of removing it from the description, but do so only
        // if it is a separate word (preceding the beginning of line or a space and followed by the end of line
        // or a space), because we don't want to cut-off nested tags like #task/subtag.
        // If the global filter exists as part of a nested tag, we keep it untouched.
        const globalFilterRegex = RegExp('(^|\\s)' + escapeRegExp(globalFilter) + '($|\\s)', 'ug');
        if (globalFilter.length > 0 && task.description.search(globalFilterRegex) > -1) {
            description = description
                .replace(globalFilterRegex, '$1$2')
                .replace('  ', ' ')
                .trim();
            removedGlobalFilter = true;
        }

=======
        const description = task.getDescriptionWithoutGlobalFilter();
>>>>>>> 920e2cc3
        let priority: 'none' | 'low' | 'medium' | 'high' = 'none';
        if (task.priority === Priority.Low) {
            priority = 'low';
        } else if (task.priority === Priority.Medium) {
            priority = 'medium';
        } else if (task.priority === Priority.High) {
            priority = 'high';
        }

        editableTask = {
            description,
            status: task.status,
            priority,
            recurrenceRule: task.recurrence ? task.recurrence.toText() : '',
            startDate: task.startDate
                ? task.startDate.format('YYYY-MM-DD')
                : '',
            scheduledDate: task.scheduledDate
                ? task.scheduledDate.format('YYYY-MM-DD')
                : '',
            dueDate: task.dueDate ? task.dueDate.format('YYYY-MM-DD') : '',
            doneDate: task.doneDate ? task.doneDate.format('YYYY-MM-DD') : '',
        };
        setTimeout(() => {
            descriptionInput.focus();
        }, 10);
    });

    const _onSubmit = () => {
        const { globalFilter } = getSettings();
        let description = editableTask.description.trim();
        if (removedGlobalFilter) {
            description = globalFilter + ' ' + description;
        }

        let startDate: moment.Moment | null = null;
        const parsedStartDate = chrono.parseDate(
            editableTask.startDate,
            new Date(),
            { forwardDate: true },
        );
        if (parsedStartDate !== null) {
            startDate = window.moment(parsedStartDate);
        }

        let scheduledDate: moment.Moment | null = null;
        const parsedScheduledDate = chrono.parseDate(
            editableTask.scheduledDate,
            new Date(),
            { forwardDate: true },
        );
        if (parsedScheduledDate !== null) {
            scheduledDate = window.moment(parsedScheduledDate);
        }

        let dueDate: moment.Moment | null = null;
        const parsedDueDate = chrono.parseDate(
            editableTask.dueDate,
            new Date(),
            { forwardDate: true },
        );
        if (parsedDueDate !== null) {
            dueDate = window.moment(parsedDueDate);
        }

        let recurrence: Recurrence | null = null;
        if (editableTask.recurrenceRule) {
            recurrence = Recurrence.fromText({
                recurrenceRuleText: editableTask.recurrenceRule,
                startDate,
                scheduledDate,
                dueDate,
            });
        }

        let parsedPriority: Priority;
        switch (editableTask.priority) {
            case 'low':
                parsedPriority = Priority.Low;
                break;
            case 'medium':
                parsedPriority = Priority.Medium;
                break;
            case 'high':
                parsedPriority = Priority.High;
                break;
            default:
                parsedPriority = Priority.None;
        }

        const updatedTask = new Task({
            ...task,
            description,
            status: editableTask.status,
            priority: parsedPriority,
            recurrence,
            startDate,
            scheduledDate,
            dueDate,
            doneDate: window
                .moment(editableTask.doneDate, 'YYYY-MM-DD')
                .isValid()
                ? window.moment(editableTask.doneDate, 'YYYY-MM-DD')
                : null,
        });

        onSubmit([updatedTask]);
    };
</script>

<div class="tasks-modal">
    <form on:submit|preventDefault={_onSubmit}>
        <div class="tasks-modal-section">
            <label for="description">Description</label>
            <input
                bind:value={editableTask.description}
                bind:this={descriptionInput}
                id="description"
                type="text"
                class="tasks-modal-description"
                placeholder="Take out the trash"
            />
        </div>
        <hr />
        <div class="tasks-modal-section">
            <label for="priority">Priority</label>
            <select
                bind:value={editableTask.priority}
                id="priority"
                class="dropdown"
            >
                <option value="none">None</option>
                <option value="high">{prioritySymbols.High} High</option>
                <option value="medium">{prioritySymbols.Medium} Medium</option>
                <option value="low">{prioritySymbols.Low} Low</option>
            </select>
        </div>
        <hr />
        <div class="tasks-modal-section">
            <label for="recurrence">Recurrence</label>
            <input
                bind:value={editableTask.recurrenceRule}
                id="description"
                type="text"
                placeholder="Try 'every 2 weeks on Thursday'."
            />
            <code>{recurrenceSymbol} {@html parsedRecurrence}</code>
        </div>
        <hr />
        <div class="tasks-modal-section">
            <div class="tasks-modal-date">
                <label for="due">Due</label>
                <input
                    bind:value={editableTask.dueDate}
                    id="due"
                    type="text"
                    placeholder={datePlaceholder}
                />
                <code>{dueDateSymbol} {@html parsedDueDate}</code>
            </div>
            <div class="tasks-modal-date">
                <label for="scheduled">Scheduled</label>
                <input
                    bind:value={editableTask.scheduledDate}
                    id="scheduled"
                    type="text"
                    placeholder={datePlaceholder}
                />
                <code>{scheduledDateSymbol} {@html parsedScheduledDate}</code>
            </div>
            <div class="tasks-modal-date">
                <label for="start">Start</label>
                <input
                    bind:value={editableTask.startDate}
                    id="start"
                    type="text"
                    placeholder={datePlaceholder}
                />
                <code>{startDateSymbol} {@html parsedStartDate}</code>
            </div>
        </div>
        <hr />
        <div class="tasks-modal-section">
            <div>
                Status:
                <input
                    type="checkbox"
                    class="task-list-item-checkbox tasks-modal-checkbox"
                    checked={editableTask.status === Status.Done}
                    disabled
                />
                <code>{editableTask.status}</code>
            </div>
            <div>
                Done on:
                <code>{@html parsedDone}</code>
            </div>
        </div>
        <hr />
        <div class="tasks-modal-section" />
        <div class="tasks-modal-section">
            <button type="submit" class="mod-cta">Apply</button>
        </div>
    </form>
</div><|MERGE_RESOLUTION|>--- conflicted
+++ resolved
@@ -42,7 +42,7 @@
     let parsedDueDate: string = '';
     let parsedRecurrence: string = '';
     let parsedDone: string = '';
-    let removedGlobalFilter: boolean = false;
+    let addGlobalFilterOnSave: boolean = false;
 
     // 'weekend' abbreviation ommitted due to lack of space.
     let datePlaceholder =
@@ -107,32 +107,15 @@
         parsedDone = parseDate('done', editableTask.doneDate);
     }
 
-    // Escape a string so it can be used as part of a RegExp literally.
-    // Taken from https://developer.mozilla.org/en-US/docs/Web/JavaScript/Guide/Regular_Expressions#escaping
-    function escapeRegExp(s: string) {
-        return s.replace(/([.*+?^=!:${}()|\[\]\/\\])/g, "\\$1");
-    }
 
     onMount(() => {
-<<<<<<< HEAD
         const { globalFilter } = getSettings();
-        let description = task.description;
-        // Search for the global filter for the purpose of removing it from the description, but do so only
-        // if it is a separate word (preceding the beginning of line or a space and followed by the end of line
-        // or a space), because we don't want to cut-off nested tags like #task/subtag.
-        // If the global filter exists as part of a nested tag, we keep it untouched.
-        const globalFilterRegex = RegExp('(^|\\s)' + escapeRegExp(globalFilter) + '($|\\s)', 'ug');
-        if (globalFilter.length > 0 && task.description.search(globalFilterRegex) > -1) {
-            description = description
-                .replace(globalFilterRegex, '$1$2')
-                .replace('  ', ' ')
-                .trim();
-            removedGlobalFilter = true;
-        }
-
-=======
         const description = task.getDescriptionWithoutGlobalFilter();
->>>>>>> 920e2cc3
+        // If we're displaying to the user the description without the global filter (i.e. it was removed in the method
+        // above), or if the description did not include a global filter in the first place, we'll add the global filter
+        // when saving the task
+        if (description != task.description || description.indexOf(globalFilter) == -1)
+            addGlobalFilterOnSave = true;
         let priority: 'none' | 'low' | 'medium' | 'high' = 'none';
         if (task.priority === Priority.Low) {
             priority = 'low';
@@ -164,7 +147,7 @@
     const _onSubmit = () => {
         const { globalFilter } = getSettings();
         let description = editableTask.description.trim();
-        if (removedGlobalFilter) {
+        if (addGlobalFilterOnSave) {
             description = globalFilter + ' ' + description;
         }
 
