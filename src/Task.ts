import type { Moment } from 'moment';
import { LayoutOptions, TaskLayout } from './TaskLayout';
import type { LayoutComponent } from './TaskLayout';
import { Recurrence } from './Recurrence';
import { getSettings } from './Config/Settings';
import { Urgency } from './Urgency';
<<<<<<< HEAD
import { Sort } from './Query/Sort';
import { renderTaskLine } from './TaskLineRenderer';
import type { TaskLineRenderDetails } from './TaskLineRenderer';
=======
import { DateField } from './Query/Filter/DateField';
>>>>>>> 61c39585
import { DateFallback } from './DateFallback';

/**
 * Collection of status types supported by the plugin.
 * TODO: Make this a class so it can support other types and easier mapping to status character.
 * @export
 * @enum {number}
 */
export enum Status {
    TODO = 'Todo',
    DONE = 'Done',
}

/**
 * When sorting, make sure low always comes after none. This way any tasks with low will be below any exiting
 * tasks that have no priority which would be the default.
 *
 * @export
 * @enum {number}
 */
export enum Priority {
    High = '1',
    Medium = '2',
    None = '3',
    Low = '4',
}

export const prioritySymbols = {
    High: '⏫',
    Medium: '🔼',
    Low: '🔽',
    None: '',
};

export const recurrenceSymbol = '🔁';
export const startDateSymbol = '🛫';
export const scheduledDateSymbol = '⏳';
export const dueDateSymbol = '📅';
export const doneDateSymbol = '✅';

export class TaskRegularExpressions {
    public static readonly dateFormat = 'YYYY-MM-DD';

    // Matches indentation before a list marker (including > for potentially nested blockquotes or Obsidian callouts)
    public static readonly indentationRegex = /^([\s\t>]*)/;

    // Matches - or * list markers, or numbered list markers (eg 1.)
    public static readonly listMarkerRegex = /([-*]|[0-9]+\.)/;

    // Matches a checkbox and saves the status character inside
    public static readonly checkboxRegex = /\[(.)\]/u;

    // Matches the rest of the task after the checkbox.
    public static readonly afterCheckboxRegex = / *(.*)/u;

    // Main regex for parsing a line. It matches the following:
    // - Indentation
    // - List marker
    // - Status character
    // - Rest of task after checkbox markdown
    public static readonly taskRegex = new RegExp(
        TaskRegularExpressions.indentationRegex.source +
            TaskRegularExpressions.listMarkerRegex.source +
            ' +' +
            TaskRegularExpressions.checkboxRegex.source +
            TaskRegularExpressions.afterCheckboxRegex.source,
        'u',
    );

    // Used with the "Create or Edit Task" command to parse indentation and status if present
    public static readonly nonTaskRegex = new RegExp(
        TaskRegularExpressions.indentationRegex.source +
            TaskRegularExpressions.listMarkerRegex.source +
            '? *(' +
            TaskRegularExpressions.checkboxRegex.source +
            ')?' +
            TaskRegularExpressions.afterCheckboxRegex.source,
        'u',
    );

    // Used with "Toggle Done" command to detect a list item that can get a checkbox added to it.
    public static readonly listItemRegex = new RegExp(
        TaskRegularExpressions.indentationRegex.source + TaskRegularExpressions.listMarkerRegex.source,
    );

    // Match on block link at end.
    public static readonly blockLinkRegex = / \^[a-zA-Z0-9-]+$/u;

    // The following regex's end with `$` because they will be matched and
    // removed from the end until none are left.
    public static readonly priorityRegex = /([⏫🔼🔽])$/u;
    public static readonly startDateRegex = /🛫 *(\d{4}-\d{2}-\d{2})$/u;
    public static readonly scheduledDateRegex = /[⏳⌛] *(\d{4}-\d{2}-\d{2})$/u;
    public static readonly dueDateRegex = /[📅📆🗓] *(\d{4}-\d{2}-\d{2})$/u;
    public static readonly doneDateRegex = /✅ *(\d{4}-\d{2}-\d{2})$/u;
    public static readonly recurrenceRegex = /🔁 ?([a-zA-Z0-9, !]+)$/iu;

    // Regex to match all hash tags, basically hash followed by anything but the characters in the negation.
    // To ensure URLs are not caught it is looking of beginning of string tag and any
    // tag that has a space in front of it. Any # that has a character in front
    // of it will be ignored.
    // EXAMPLE:
    // description: '#dog #car http://www/ddd#ere #house'
    // matches: #dog, #car, #house
    public static readonly hashTags = /(^|\s)#[^ !@#$%^&*(),.?":{}|<>]*/g;
    public static readonly hashTagsFromEnd = new RegExp(this.hashTags.source + '$');
}

/**
 * Task encapsulates the properties of the MarkDown task along with
 * the extensions provided by this plugin. This is used to parse and
 * generate the markdown task for all updates and replacements.
 *
 * @export
 * @class Task
 */
export class Task {
    public readonly status: Status;
    public readonly description: string;
    public readonly path: string;
    public readonly indentation: string;
    public readonly listMarker: string;
    /** Line number where the section starts that contains this task. */
    public readonly sectionStart: number;
    /** The index of the nth task in its section. */
    public readonly sectionIndex: number;
    /**
     * The original character from within `[]` in the document.
     * Required to be added to the LI the same way obsidian does as a `data-task` attribute.
     */
    public readonly originalStatusCharacter: string;
    public readonly precedingHeader: string | null;

    public readonly tags: string[];

    public readonly priority: Priority;

    public readonly startDate: Moment | null;
    public readonly scheduledDate: Moment | null;
    public readonly dueDate: Moment | null;
    public readonly doneDate: Moment | null;

    public readonly recurrence: Recurrence | null;
    /** The blockLink is a "^" annotation after the dates/recurrence rules. */
    public readonly blockLink: string;

    /** The original line read from file.
     *
     * Will be empty if Task was created programmatically
     * (for example, by Create or Edit Task, or in tests, including via {@link TaskBuilder}). */
    public readonly originalMarkdown: string;

    public readonly scheduledDateIsInferred: boolean;

    private _urgency: number | null = null;

    constructor({
        status,
        description,
        path,
        indentation,
        listMarker,
        sectionStart,
        sectionIndex,
        originalStatusCharacter,
        precedingHeader,
        priority,
        startDate,
        scheduledDate,
        dueDate,
        doneDate,
        recurrence,
        blockLink,
        tags,
        originalMarkdown,
        scheduledDateIsInferred,
    }: {
        status: Status;
        description: string;
        path: string;
        indentation: string;
        listMarker: string;
        sectionStart: number;
        sectionIndex: number;
        originalStatusCharacter: string;
        precedingHeader: string | null;
        priority: Priority;
        startDate: moment.Moment | null;
        scheduledDate: moment.Moment | null;
        dueDate: moment.Moment | null;
        doneDate: moment.Moment | null;
        recurrence: Recurrence | null;
        blockLink: string;
        tags: string[] | [];
        originalMarkdown: string;
        scheduledDateIsInferred: boolean;
    }) {
        this.status = status;
        this.description = description;
        this.path = path;
        this.indentation = indentation;
        this.listMarker = listMarker;
        this.sectionStart = sectionStart;
        this.sectionIndex = sectionIndex;
        this.originalStatusCharacter = originalStatusCharacter;
        this.precedingHeader = precedingHeader;

        this.tags = tags;

        this.priority = priority;

        this.startDate = startDate;
        this.scheduledDate = scheduledDate;
        this.dueDate = dueDate;
        this.doneDate = doneDate;

        this.recurrence = recurrence;
        this.blockLink = blockLink;
        this.originalMarkdown = originalMarkdown;

        this.scheduledDateIsInferred = scheduledDateIsInferred;
    }

    /**
     * Takes the given line from a obsidian note and returns a Task object.
     *
     * @static
     * @param {string} line - The full line in the note to parse.
     * @param {string} path - Path to the note in obsidian.
     * @param {number} sectionStart - Line number where the section starts that contains this task.
     * @param {number} sectionIndex - The index of the nth task in its section.
     * @param {(string | null)} precedingHeader - The header before this task.
     * @param {(Moment | null)} fallbackDate - The date to use as the scheduled date if no other date is set
     * @return {*}  {(Task | null)}
     * @memberof Task
     */
    public static fromLine({
        line,
        path,
        sectionStart,
        sectionIndex,
        precedingHeader,
        fallbackDate,
    }: {
        line: string;
        path: string;
        sectionStart: number;
        sectionIndex: number;
        precedingHeader: string | null;
        fallbackDate: Moment | null;
    }): Task | null {
        // Check the line to see if it is a markdown task.
        const regexMatch = line.match(TaskRegularExpressions.taskRegex);
        if (regexMatch === null) {
            return null;
        }

        // match[4] includes the whole body of the task after the brackets.
        const body = regexMatch[4].trim();

        // return if task does not have the global filter. Do this before processing
        // rest of match to improve performance.
        const { globalFilter } = getSettings();
        if (!body.includes(globalFilter)) {
            return null;
        }

        let description = body;
        const indentation = regexMatch[1];
        const listMarker = regexMatch[2];

        // Get the status of the task, only todo and done supported.
        // But custom ones are retained and displayed as-is.
        const statusString = regexMatch[3];
        let status: Status;
        switch (statusString) {
            case ' ':
                status = Status.TODO;
                break;
            default:
                status = Status.DONE;
        }

        // Match for block link and remove if found. Always expected to be
        // at the end of the line.
        const blockLinkMatch = description.match(TaskRegularExpressions.blockLinkRegex);
        const blockLink = blockLinkMatch !== null ? blockLinkMatch[0] : '';

        if (blockLink !== '') {
            description = description.replace(TaskRegularExpressions.blockLinkRegex, '').trim();
        }

        // Keep matching and removing special strings from the end of the
        // description in any order. The loop should only run once if the
        // strings are in the expected order after the description.
        let matched: boolean;
        let priority: Priority = Priority.None;
        let startDate: Moment | null = null;
        let scheduledDate: Moment | null = null;
        let scheduledDateIsInferred = false;
        let dueDate: Moment | null = null;
        let doneDate: Moment | null = null;
        let recurrenceRule: string = '';
        let recurrence: Recurrence | null = null;
        let tags: any = [];
        // Tags that are removed from the end while parsing, but we want to add them back for being part of the description.
        // In the original task description they are possibly mixed with other components
        // (e.g. #tag1 <due date> #tag2), they do not have to all trail all task components,
        // but eventually we want to paste them back to the task description at the end
        let trailingTags = '';
        // Add a "max runs" failsafe to never end in an endless loop:
        const maxRuns = 20;
        let runs = 0;
        do {
            matched = false;
            const priorityMatch = description.match(TaskRegularExpressions.priorityRegex);
            if (priorityMatch !== null) {
                switch (priorityMatch[1]) {
                    case prioritySymbols.Low:
                        priority = Priority.Low;
                        break;
                    case prioritySymbols.Medium:
                        priority = Priority.Medium;
                        break;
                    case prioritySymbols.High:
                        priority = Priority.High;
                        break;
                }

                description = description.replace(TaskRegularExpressions.priorityRegex, '').trim();
                matched = true;
            }

            const doneDateMatch = description.match(TaskRegularExpressions.doneDateRegex);
            if (doneDateMatch !== null) {
                doneDate = window.moment(doneDateMatch[1], TaskRegularExpressions.dateFormat);
                description = description.replace(TaskRegularExpressions.doneDateRegex, '').trim();
                matched = true;
            }

            const dueDateMatch = description.match(TaskRegularExpressions.dueDateRegex);
            if (dueDateMatch !== null) {
                dueDate = window.moment(dueDateMatch[1], TaskRegularExpressions.dateFormat);
                description = description.replace(TaskRegularExpressions.dueDateRegex, '').trim();
                matched = true;
            }

            const scheduledDateMatch = description.match(TaskRegularExpressions.scheduledDateRegex);
            if (scheduledDateMatch !== null) {
                scheduledDate = window.moment(scheduledDateMatch[1], TaskRegularExpressions.dateFormat);
                description = description.replace(TaskRegularExpressions.scheduledDateRegex, '').trim();
                matched = true;
            }

            const startDateMatch = description.match(TaskRegularExpressions.startDateRegex);
            if (startDateMatch !== null) {
                startDate = window.moment(startDateMatch[1], TaskRegularExpressions.dateFormat);
                description = description.replace(TaskRegularExpressions.startDateRegex, '').trim();
                matched = true;
            }

            const recurrenceMatch = description.match(TaskRegularExpressions.recurrenceRegex);
            if (recurrenceMatch !== null) {
                // Save the recurrence rule, but *do not parse it yet*.
                // Creating the Recurrence object requires a reference date (e.g. a due date),
                // and it might appear in the next (earlier in the line) tokens to parse
                recurrenceRule = recurrenceMatch[1].trim();
                description = description.replace(TaskRegularExpressions.recurrenceRegex, '').trim();
                matched = true;
            }

            // Match tags from the end to allow users to mix the various task components with
            // tags. These tags will be added back to the description below
            const tagsMatch = description.match(TaskRegularExpressions.hashTagsFromEnd);
            if (tagsMatch != null) {
                description = description.replace(TaskRegularExpressions.hashTagsFromEnd, '').trim();
                matched = true;
                const tagName = tagsMatch[0].trim();
                // Adding to the left because the matching is done right-to-left
                trailingTags = trailingTags.length > 0 ? [tagName, trailingTags].join(' ') : tagName;
            }

            runs++;
        } while (matched && runs <= maxRuns);

        // Now that we have all the task details, parse the recurrence rule if we found any
        if (recurrenceRule.length > 0) {
            recurrence = Recurrence.fromText({
                recurrenceRuleText: recurrenceRule,
                startDate,
                scheduledDate,
                dueDate,
            });
        }

        // Infer the scheduled date from the file name if not set explicitly
        if (DateFallback.canApplyFallback({ startDate, scheduledDate, dueDate }) && fallbackDate !== null) {
            scheduledDate = fallbackDate;
            scheduledDateIsInferred = true;
        }

        // Add back any trailing tags to the description. We removed them so we can parse the rest of the
        // components but now we want them back.
        // The goal is for a task of them form 'Do something #tag1 (due) tomorrow #tag2 (start) today'
        // to actually have the description 'Do something #tag1 #tag2'
        if (trailingTags.length > 0) description += ' ' + trailingTags;

        // Tags are found in the string and pulled out but not removed,
        // so when returning the entire task it will match what the user
        // entered.
        // The global filter will be removed from the collection.
        const hashTagMatch = description.match(TaskRegularExpressions.hashTags);
        if (hashTagMatch !== null) {
            tags = hashTagMatch.filter((tag) => tag !== globalFilter).map((tag) => tag.trim());
        }

        return new Task({
            status,
            description,
            path,
            indentation,
            listMarker,
            sectionStart,
            sectionIndex,
            originalStatusCharacter: statusString,
            precedingHeader,
            priority,
            startDate,
            scheduledDate,
            dueDate,
            doneDate,
            recurrence,
            blockLink,
            tags,
            originalMarkdown: line,
            scheduledDateIsInferred,
        });
    }

    /**
     * Create an HTML rendered List Item element (LI) for the current task.
     * @param {renderTails}
     */
    public async toLi(renderDetails: TaskLineRenderDetails): Promise<HTMLLIElement> {
        return renderTaskLine(this, renderDetails);
    }

    /**
     * Flatten the task as a string that includes all its components.
     * @param {LayoutOptions} [layoutOptions]
     * @return {*}  {string}
     * @memberof Task
     */
    public toString(layoutOptions?: LayoutOptions): string {
        const taskLayout = new TaskLayout(layoutOptions);
        let taskString = '';
        for (const component of taskLayout.layoutComponents) {
            taskString += this.componentToString(taskLayout, component);
        }
        return taskString;
    }

    /**
     * Renders a specific LayoutComponent of the task (its description, priority, etc) as a string.
     */
    public componentToString(layout: TaskLayout, component: LayoutComponent) {
        switch (component) {
            case 'description':
                return this.description;
            case 'priority': {
                let priority: string = '';

                if (this.priority === Priority.High) {
                    priority = ' ' + prioritySymbols.High;
                } else if (this.priority === Priority.Medium) {
                    priority = ' ' + prioritySymbols.Medium;
                } else if (this.priority === Priority.Low) {
                    priority = ' ' + prioritySymbols.Low;
                }
                return priority;
            }
            case 'startDate':
                if (!this.startDate) return '';
                return layout.options.shortMode
                    ? ' ' + startDateSymbol
                    : ` ${startDateSymbol} ${this.startDate.format(TaskRegularExpressions.dateFormat)}`;
            case 'scheduledDate':
                if (!this.scheduledDate || this.scheduledDateIsInferred) return '';
                return layout.options.shortMode
                    ? ' ' + scheduledDateSymbol
                    : ` ${scheduledDateSymbol} ${this.scheduledDate.format(TaskRegularExpressions.dateFormat)}`;
            case 'doneDate':
                if (!this.doneDate) return '';
                return layout.options.shortMode
                    ? ' ' + doneDateSymbol
                    : ` ${doneDateSymbol} ${this.doneDate.format(TaskRegularExpressions.dateFormat)}`;
            case 'dueDate':
                if (!this.dueDate) return '';
                return layout.options.shortMode
                    ? ' ' + dueDateSymbol
                    : ` ${dueDateSymbol} ${this.dueDate.format(TaskRegularExpressions.dateFormat)}`;
            case 'recurrenceRule':
                if (!this.recurrence) return '';
                return layout.options.shortMode
                    ? ' ' + recurrenceSymbol
                    : ` ${recurrenceSymbol} ${this.recurrence.toText()}`;
            case 'blockLink':
                return this.blockLink ?? '';
            default:
                throw new Error(`Don't know how to render task component of type '${component}'`);
        }
    }

    /**
     * Returns the Task as a list item with a checkbox.
     *
     * @return {*}  {string}
     * @memberof Task
     */
    public toFileLineString(): string {
        return `${this.indentation}${this.listMarker} [${this.originalStatusCharacter}] ${this.toString()}`;
    }

    /**
     * Toggles this task and returns the resulting tasks.
     *
     * Toggling can result in more than one returned task in the case of
     * recurrence. If it is a recurring task, the toggled task will be returned
     * together with the next occurrence in the order `[next, toggled]`. If the
     * task is not recurring, it will return `[toggled]`.
     */
    public toggle(): Task[] {
        const newStatus: Status = this.status === Status.TODO ? Status.DONE : Status.TODO;

        let newDoneDate = null;

        let nextOccurrence: {
            startDate: Moment | null;
            scheduledDate: Moment | null;
            dueDate: Moment | null;
        } | null = null;

        if (newStatus !== Status.TODO) {
            // Set done date only if setting value is true
            const { setDoneDate } = getSettings();
            if (setDoneDate) {
                newDoneDate = window.moment();
            }

            // If this task is no longer todo, we need to check if it is recurring:
            if (this.recurrence !== null) {
                nextOccurrence = this.recurrence.next();
            }
        }

        const toggledTask = new Task({
            ...this,
            status: newStatus,
            doneDate: newDoneDate,
            originalStatusCharacter: newStatus === Status.DONE ? 'x' : ' ',
        });

        const newTasks: Task[] = [];

        if (nextOccurrence !== null) {
            const nextTask = new Task({
                ...this,
                ...nextOccurrence,
                // New occurrences cannot have the same block link.
                // And random block links don't help.
                blockLink: '',
            });
            newTasks.push(nextTask);
        }

        // Write next occurrence before previous occurrence.
        newTasks.push(toggledTask);

        return newTasks;
    }

    public get urgency(): number {
        if (this._urgency === null) {
            this._urgency = Urgency.calculate(this);
        }

        return this._urgency;
    }

    /**
     * Return the name of the file containing the task, with the .md extension removed.
     */
    public get filename(): string | null {
        const fileNameMatch = this.path.match(/([^/]+)\.md$/);
        if (fileNameMatch !== null) {
            return fileNameMatch[1];
        } else {
            return null;
        }
    }

    /**
     * Returns the text that should be displayed to the user when linking to the origin of the task
     *
     * @param isFilenameUnique {boolean|null} Whether the name of the file that contains the task is unique in the vault.
     *                                        If it is undefined, the outcome will be the same as with a unique file name: the file name only.
     *                                        If set to `true`, the full path will be returned.
     */
    public getLinkText({ isFilenameUnique }: { isFilenameUnique: boolean | undefined }): string | null {
        let linkText: string | null;
        if (isFilenameUnique) {
            linkText = this.filename;
        } else {
            // A slash at the beginning indicates this is a path, not a filename.
            linkText = '/' + this.path;
        }

        if (linkText === null) {
            return null;
        }

        // Otherwise, this wouldn't provide additional information and only take up space.
        if (this.precedingHeader !== null && this.precedingHeader !== linkText) {
            linkText = linkText + ' > ' + this.precedingHeader;
        }

        return linkText;
    }

    /**
     * Compare two lists of Task objects, and report whether their
     * tasks are identical in the same order.
     *
     * This can be useful for optimising code if it is guaranteed that
     * there are no possible differences in the tasks in a file
     * after an edit, for example.
     *
     * If any field is different in any task, it will return false.
     *
     * @param oldTasks
     * @param newTasks
     */
    static tasksListsIdentical(oldTasks: Task[], newTasks: Task[]): boolean {
        if (oldTasks.length !== newTasks.length) {
            return false;
        }
        return oldTasks.every((oldTask, index) => oldTask.identicalTo(newTasks[index]));
    }

    /**
     * Compare all the fields in another Task, to detect any differences from this one.
     *
     * If any field is different in any way, it will return false.
     *
     * This is used in some optimisations, to avoid work if an edit to file
     * does not change any tasks, so it is vital that its definition
     * of identical is very strict.
     *
     * @param other
     */
    public identicalTo(other: Task) {
        // Based on ideas from koala. AquaCat and javalent in Discord:
        // https://discord.com/channels/686053708261228577/840286264964022302/996735200388186182
        // and later.
        //
        // Note: sectionStart changes every time a line is added or deleted before
        //       any of the tasks in a file. This does mean that redrawing of tasks blocks
        //       happens more often than is ideal.
        let args: Array<keyof Task> = [
            'status',
            'description',
            'path',
            'indentation',
            'listMarker',
            'sectionStart',
            'sectionIndex',
            'originalStatusCharacter',
            'precedingHeader',
            'priority',
            'blockLink',
            'scheduledDateIsInferred',
        ];
        for (const el of args) {
            if (this[el] !== other[el]) return false;
        }

        // Compare tags
        if (this.tags.length !== other.tags.length) {
            return false;
        }
        // Tags are the same only if the values are in the same order
        if (
            !this.tags.every(function (element, index) {
                return element === other.tags[index];
            })
        ) {
            return false;
        }

        // Compare Date fields
        args = ['startDate', 'scheduledDate', 'dueDate', 'doneDate'];
        for (const el of args) {
            const date1 = this[el] as Moment | null;
            const date2 = other[el] as Moment | null;
            if (DateField.compareByDate(date1, date2) !== 0) {
                return false;
            }
        }

        const recurrence1 = this.recurrence;
        const recurrence2 = other.recurrence;
        if (recurrence1 === null && recurrence2 !== null) {
            return false;
        } else if (recurrence1 !== null && recurrence2 === null) {
            return false;
        } else if (recurrence1 && recurrence2 && !recurrence1.identicalTo(recurrence2)) {
            return false;
        }

        return true;
    }

    /**
     * Escape a string so it can be used as part of a RegExp literally.
     * Taken from https://developer.mozilla.org/en-US/docs/Web/JavaScript/Guide/Regular_Expressions#escaping
     */
    private escapeRegExp(s: string) {
        // NOTE: = is not escaped, as doing so gives error:
        //         Invalid regular expression: /(^|\s)hello\=world($|\s)/: Invalid escape
        // NOTE: ! is not escaped, as doing so gives error:
        //         Invalid regular expression: /(^|\s)hello\!world($|\s)/: Invalid escape
        // NOTE: : is not escaped, as doing so gives error:
        //         Invalid regular expression: /(^|\s)hello\:world($|\s)/: Invalid escape
        //
        // Explanation from @AnnaKornfeldSimpson in:
        // https://github.com/esm7/obsidian-tasks/pull/18#issuecomment-1196115407
        // From what I can tell, the three missing characters from the original regex - : ! =
        // are all only considered to have special meanings if they directly follow
        // a ? (all 3) or a ?< (! and =).
        // So theoretically if the ? are all escaped, those three characters do not have to be.
        return s.replace(/([.*+?^${}()|[\]/\\])/g, '\\$1');
    }

    /**
     * Search for the global filter for the purpose of removing it from the description, but do so only
     * if it is a separate word (preceding the beginning of line or a space and followed by the end of line
     * or a space), because we don't want to cut-off nested tags like #task/subtag.
     * If the global filter exists as part of a nested tag, we keep it untouched.
     */
    public getDescriptionWithoutGlobalFilter() {
        const { globalFilter } = getSettings();
        let description = this.description;
        if (globalFilter.length === 0) return description;
        // This matches the global filter (after escaping it) only when it's a complete word
        const globalFilterRegex = RegExp('(^|\\s)' + this.escapeRegExp(globalFilter) + '($|\\s)', 'ug');
        if (this.description.search(globalFilterRegex) > -1) {
            description = description.replace(globalFilterRegex, '$1$2').replace('  ', ' ').trim();
        }
        return description;
    }
}<|MERGE_RESOLUTION|>--- conflicted
+++ resolved
@@ -4,13 +4,9 @@
 import { Recurrence } from './Recurrence';
 import { getSettings } from './Config/Settings';
 import { Urgency } from './Urgency';
-<<<<<<< HEAD
-import { Sort } from './Query/Sort';
+import { DateField } from './Query/Filter/DateField';
 import { renderTaskLine } from './TaskLineRenderer';
 import type { TaskLineRenderDetails } from './TaskLineRenderer';
-=======
-import { DateField } from './Query/Filter/DateField';
->>>>>>> 61c39585
 import { DateFallback } from './DateFallback';
 
 /**
