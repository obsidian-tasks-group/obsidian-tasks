--- conflicted
+++ resolved
@@ -1,9 +1,4 @@
-<<<<<<< HEAD
-import { Editor, MarkdownView } from 'obsidian';
-import type { MarkdownFileInfo } from 'obsidian';
-=======
-import { Editor, type EditorPosition, MarkdownView, View } from 'obsidian';
->>>>>>> af485689
+import { Editor, type EditorPosition, type MarkdownFileInfo, MarkdownView } from 'obsidian';
 import { StatusRegistry } from '../StatusRegistry';
 
 import { Task, TaskRegularExpressions } from '../Task';
