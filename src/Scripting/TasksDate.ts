<<<<<<< HEAD
import type { Moment, unitOfTime } from 'moment';
import moment from 'moment';
import { Notice } from 'obsidian';
=======
import type { DurationInputArg2, Moment } from 'moment';
>>>>>>> ff8a050b
import { TaskRegularExpressions } from '../Task';
import { PropertyCategory } from '../lib/PropertyCategory';

/**
 * TasksDate encapsulates a date, for simplifying the JavaScript expressions users need to
 * write in 'group by function' lines.
 */
export class TasksDate {
    private readonly _date: Moment | null = null;

    public constructor(date: Moment | null) {
        this._date = date;
    }

    /**
     * Return the raw underlying moment (or null, if there is no date)
     */
    get moment(): Moment | null {
        return this._date;
    }

    /**
     * Return the date formatted as YYYY-MM-DD, or {@link fallBackText} if there is no date.
     @param fallBackText - the string to use if the date is null. Defaults to empty string.
     */
    public formatAsDate(fallBackText: string = ''): string {
        return this.format(TaskRegularExpressions.dateFormat, fallBackText);
    }

    /**
     * Return the date formatted as YYYY-MM-DD HH:mm, or {@link fallBackText} if there is no date.
     @param fallBackText - the string to use if the date is null. Defaults to empty string.
     */
    public formatAsDateAndTime(fallBackText: string = ''): string {
        return this.format(TaskRegularExpressions.dateTimeFormat, fallBackText);
    }

    /**
     * Return the date formatted with the given format string, or {@link fallBackText} if there is no date.
     * See https://momentjs.com/docs/#/displaying/ for all the available formatting options.
     * @param format
     * @param fallBackText - the string to use if the date is null. Defaults to empty string.
     */
    public format(format: string, fallBackText: string = ''): string {
        return this._date ? this._date.format(format) : fallBackText;
    }

    /**
     * Return the date as an ISO string, for example '2023-10-13T00:00:00.000Z'.
     * @param keepOffset
     * @returns - The date as an ISO string, for example: '2023-10-13T00:00:00.000Z',
     *            OR an empty string if no date, OR null for an invalid date.
     */
    public toISOString(keepOffset?: boolean): string | null {
        return this._date ? this._date.toISOString(keepOffset) : '';
    }

    public get category(): PropertyCategory {
        const today = window.moment();
        const date = this.moment;
        if (!date) {
            return new PropertyCategory('Undated', 4);
        }
        if (date.isBefore(today, 'day')) {
            return new PropertyCategory('Overdue', 1);
        }
        if (date.isSame(today, 'day')) {
            return new PropertyCategory('Today', 2);
        }
        return new PropertyCategory('Future', 3);
    }

    public get fromNow(): PropertyCategory {
        const date = this.moment;
        if (!date) {
            return new PropertyCategory('', 0);
        }
        const order = this.fromNowOrder(date);
        return new PropertyCategory(date.fromNow(), order);
    }

    private fromNowOrder(date: moment.Moment) {
        // Calculate a number that:
        //   - is the same for all dates with the same 'fromNow()' name,
        //   - sorts in ascending order of the date.

        const now = window.moment();
        const earlier = date.isSameOrBefore(now, 'day');
        const startDateOfThisGroup = this.fromNowStartDateOfGroup(date, earlier, now);
        const splitPastAndFutureDates = earlier ? 1 : 3;
        return Number(splitPastAndFutureDates + startDateOfThisGroup.format('YYYYMMDD'));
    }

    private fromNowStartDateOfGroup(date: moment.Moment, earlier: boolean, now: any) {
        // Calculate the earliest of all dates with the same 'fromNow()' name.

        // https://momentjs.com/docs/#/displaying/fromnow/
        // 'If you pass true, you can get the value without the suffix.'
        const words = date.fromNow(true).split(' ');

        let multiplier: number;
        const word0AsNumber = Number(words[0]);
        if (isNaN(word0AsNumber)) {
            multiplier = 1; // examples: 'a year', 'a month', 'a day'
        } else {
            multiplier = word0AsNumber; // examples: '10 years', '6 months', '11 hours'
        }
        const unit = words[1] as DurationInputArg2; // day, days, weeks, month, year
        return earlier ? now.subtract(multiplier, unit) : now.add(multiplier, unit);
    }

    public postpone(unitOfTime: unitOfTime.DurationConstructor = 'days', amount: number = 1) {
        if (!this._date) throw new Notice('Cannot postpone a null date');

        const today = moment().startOf('day');
        // According to the moment.js docs, isBefore is not stable so we use !isSameOrAfter: https://momentjs.com/docs/#/query/is-before/
        const isDateBeforeToday = !this._date.isSameOrAfter(today, 'day');

        if (isDateBeforeToday) {
            return today.add(amount, unitOfTime);
        }

        return this._date.add(amount, unitOfTime);
    }
}<|MERGE_RESOLUTION|>--- conflicted
+++ resolved
@@ -1,10 +1,5 @@
-<<<<<<< HEAD
-import type { Moment, unitOfTime } from 'moment';
-import moment from 'moment';
+import type { DurationInputArg2, Moment, unitOfTime } from 'moment';
 import { Notice } from 'obsidian';
-=======
-import type { DurationInputArg2, Moment } from 'moment';
->>>>>>> ff8a050b
 import { TaskRegularExpressions } from '../Task';
 import { PropertyCategory } from '../lib/PropertyCategory';
 
@@ -119,7 +114,7 @@
     public postpone(unitOfTime: unitOfTime.DurationConstructor = 'days', amount: number = 1) {
         if (!this._date) throw new Notice('Cannot postpone a null date');
 
-        const today = moment().startOf('day');
+        const today = window.moment().startOf('day');
         // According to the moment.js docs, isBefore is not stable so we use !isSameOrAfter: https://momentjs.com/docs/#/query/is-before/
         const isDateBeforeToday = !this._date.isSameOrAfter(today, 'day');
 
