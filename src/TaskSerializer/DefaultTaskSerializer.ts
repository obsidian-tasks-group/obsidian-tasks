import type { Moment } from 'moment';
import { TaskLayoutComponent, TaskLayoutOptions } from '../Layout/TaskLayoutOptions';
import { Recurrence } from '../Task/Recurrence';
import { Task } from '../Task/Task';
import { Priority } from '../Task/Priority';
import { TaskRegularExpressions } from '../Task/TaskRegularExpressions';
import type { TaskDetails, TaskSerializer } from '.';

/* Interface describing the symbols that {@link DefaultTaskSerializer}
 * uses to serialize and deserialize tasks.
 *
 * @export
 * @interface DefaultTaskSerializerSymbols
 */
export interface DefaultTaskSerializerSymbols {
    // NEW_TASK_FIELD_EDIT_REQUIRED
    readonly prioritySymbols: {
        Highest: string;
        High: string;
        Medium: string;
        Low: string;
        Lowest: string;
        None: string;
    };
    readonly startDateSymbol: string;
    readonly createdDateSymbol: string;
    readonly scheduledDateSymbol: string;
    readonly dueDateSymbol: string;
    readonly doneDateSymbol: string;
    readonly cancelledDateSymbol: string;
    readonly recurrenceSymbol: string;
    readonly onCompletionSymbol: string;
    readonly idSymbol: string;
    readonly dependsOnSymbol: string;
    readonly TaskFormatRegularExpressions: {
        priorityRegex: RegExp;
        startDateRegex: RegExp;
        createdDateRegex: RegExp;
        scheduledDateRegex: RegExp;
        dueDateRegex: RegExp;
        doneDateRegex: RegExp;
        cancelledDateRegex: RegExp;
        recurrenceRegex: RegExp;
        onCompletionRegex: RegExp;
        idRegex: RegExp;
        dependsOnRegex: RegExp;
    };
}

// The allowed characters in a single task id:
export const taskIdRegex = /[a-zA-Z0-9-_]+/;

// The allowed characters in a comma-separated sequence of task ids:
export const taskIdSequenceRegex = new RegExp(taskIdRegex.source + '( *, *' + taskIdRegex.source + ' *)*');

/**
 * A symbol map for obsidian-task's default task style.
 * Uses emojis to concisely convey meaning
 */
export const DEFAULT_SYMBOLS: DefaultTaskSerializerSymbols = {
    // NEW_TASK_FIELD_EDIT_REQUIRED
    prioritySymbols: {
        Highest: '🔺',
        High: '⏫',
        Medium: '🔼',
        Low: '🔽',
        Lowest: '⏬',
        None: '',
    },
    startDateSymbol: '🛫',
    createdDateSymbol: '➕',
    scheduledDateSymbol: '⏳',
    dueDateSymbol: '📅',
    doneDateSymbol: '✅',
    cancelledDateSymbol: '❌',
    recurrenceSymbol: '🔁',
    onCompletionSymbol: '🏁',
    dependsOnSymbol: '⛔',
    idSymbol: '🆔',
    TaskFormatRegularExpressions: {
        // The following regex's end with `$` because they will be matched and
        // removed from the end until none are left.
        // \uFE0F? allows an optional Variant Selector 16 on emojis.
        priorityRegex: /([🔺⏫🔼🔽⏬])\uFE0F?$/u,
        startDateRegex: /🛫 *(\d{4}-\d{2}-\d{2})$/u,
        createdDateRegex: /➕ *(\d{4}-\d{2}-\d{2})$/u,
        scheduledDateRegex: /[⏳⌛] *(\d{4}-\d{2}-\d{2})$/u,
        dueDateRegex: /[📅📆🗓] *(\d{4}-\d{2}-\d{2})$/u,
        doneDateRegex: /✅ *(\d{4}-\d{2}-\d{2})$/u,
        cancelledDateRegex: /❌ *(\d{4}-\d{2}-\d{2})$/u,
        recurrenceRegex: /🔁 ?([a-zA-Z0-9, !]+)$/iu,
<<<<<<< HEAD
        onCompletionRegex: /🏁 ?([a-zA-Z]+)$/iu,
        dependsOnRegex: new RegExp(
            '⛔\uFE0F? *(' + taskIdRegex.source + '( *, *' + taskIdRegex.source + ' *)*)$',
            'iu',
        ),
=======
        dependsOnRegex: new RegExp('⛔\uFE0F? *(' + taskIdSequenceRegex.source + ')$', 'iu'),
>>>>>>> 3c7bcbb6
        idRegex: new RegExp('🆔 *(' + taskIdRegex.source + ')$', 'iu'),
    },
} as const;

function symbolAndStringValue(shortMode: boolean, symbol: string, value: string) {
    if (!value) return '';
    return shortMode ? ' ' + symbol : ` ${symbol} ${value}`;
}

function symbolAndDateValue(shortMode: boolean, symbol: string, date: moment.Moment | null) {
    if (!date) return '';
    // We could call symbolAndStringValue() to remove a little code repetition,
    // but doing so would do some wasted date-formatting when in 'short mode',
    // so instead we repeat the check on shortMode value.
    return shortMode ? ' ' + symbol : ` ${symbol} ${date.format(TaskRegularExpressions.dateFormat)}`;
}

export function allTaskPluginEmojis() {
    const allEmojis: string[] = [];

    // All the priority emojis:
    Object.values(DEFAULT_SYMBOLS.prioritySymbols).forEach((value) => {
        if (value.length > 0) {
            allEmojis.push(value);
        }
    });

    // All the other field emojis:
    Object.values(DEFAULT_SYMBOLS).forEach((value) => {
        if (typeof value === 'string') {
            allEmojis.push(value);
        }
    });
    return allEmojis;
}

export class DefaultTaskSerializer implements TaskSerializer {
    constructor(public readonly symbols: DefaultTaskSerializerSymbols) {}

    /* Convert a task to its string representation
     *
     * @param task The task to serialize
     *
     * @return The string representation of the task
     */
    public serialize(task: Task): string {
        const taskLayoutOptions = new TaskLayoutOptions();
        let taskString = '';
        const shortMode = false;
        for (const component of taskLayoutOptions.shownComponents) {
            taskString += this.componentToString(task, shortMode, component);
        }
        return taskString;
    }

    /**
     * Renders a specific TaskLayoutComponent of the task (its description, priority, etc) as a string.
     */
    public componentToString(task: Task, shortMode: boolean, component: TaskLayoutComponent) {
        const {
            // NEW_TASK_FIELD_EDIT_REQUIRED
            prioritySymbols,
            startDateSymbol,
            createdDateSymbol,
            scheduledDateSymbol,
            doneDateSymbol,
            cancelledDateSymbol,
            recurrenceSymbol,
            onCompletionSymbol,
            dueDateSymbol,
            dependsOnSymbol,
            idSymbol,
        } = this.symbols;

        switch (component) {
            // NEW_TASK_FIELD_EDIT_REQUIRED
            case TaskLayoutComponent.Description:
                return task.description;
            case TaskLayoutComponent.Priority: {
                let priority: string = '';

                if (task.priority === Priority.Highest) {
                    priority = ' ' + prioritySymbols.Highest;
                } else if (task.priority === Priority.High) {
                    priority = ' ' + prioritySymbols.High;
                } else if (task.priority === Priority.Medium) {
                    priority = ' ' + prioritySymbols.Medium;
                } else if (task.priority === Priority.Low) {
                    priority = ' ' + prioritySymbols.Low;
                } else if (task.priority === Priority.Lowest) {
                    priority = ' ' + prioritySymbols.Lowest;
                }
                return priority;
            }
            case TaskLayoutComponent.StartDate:
                return symbolAndDateValue(shortMode, startDateSymbol, task.startDate);
            case TaskLayoutComponent.CreatedDate:
                return symbolAndDateValue(shortMode, createdDateSymbol, task.createdDate);
            case TaskLayoutComponent.ScheduledDate:
                if (task.scheduledDateIsInferred) return '';
                return symbolAndDateValue(shortMode, scheduledDateSymbol, task.scheduledDate);
            case TaskLayoutComponent.DoneDate:
                return symbolAndDateValue(shortMode, doneDateSymbol, task.doneDate);
            case TaskLayoutComponent.CancelledDate:
                return symbolAndDateValue(shortMode, cancelledDateSymbol, task.cancelledDate);
            case TaskLayoutComponent.DueDate:
                return symbolAndDateValue(shortMode, dueDateSymbol, task.dueDate);
            case TaskLayoutComponent.RecurrenceRule:
                if (!task.recurrence) return '';
                return symbolAndStringValue(shortMode, recurrenceSymbol, task.recurrence.toText());
            case TaskLayoutComponent.OnCompletion:
                if (!task.onCompletion) return '';
                return symbolAndStringValue(shortMode, onCompletionSymbol, task.onCompletion);
            case TaskLayoutComponent.DependsOn: {
                if (task.dependsOn.length === 0) return '';
                return symbolAndStringValue(shortMode, dependsOnSymbol, task.dependsOn.join(','));
            }
            case TaskLayoutComponent.Id:
                return symbolAndStringValue(shortMode, idSymbol, task.id);
            case TaskLayoutComponent.BlockLink:
                return task.blockLink ?? '';
            default:
                throw new Error(`Don't know how to render task component of type '${component}'`);
        }
    }

    /**
     * Given the string captured in the first capture group of
     *    {@link DefaultTaskSerializerSymbols.TaskFormatRegularExpressions.priorityRegex},
     *    returns the corresponding Priority level.
     *
     * @param p String captured by priorityRegex
     * @returns Corresponding priority if parsing was successful, otherwise {@link Priority.None}
     */
    protected parsePriority(p: string): Priority {
        const { prioritySymbols } = this.symbols;
        switch (p) {
            case prioritySymbols.Lowest:
                return Priority.Lowest;
            case prioritySymbols.Low:
                return Priority.Low;
            case prioritySymbols.Medium:
                return Priority.Medium;
            case prioritySymbols.High:
                return Priority.High;
            case prioritySymbols.Highest:
                return Priority.Highest;
            default:
                return Priority.None;
        }
    }

    /* Parse TaskDetails from the textual description of a {@link Task}
     *
     * @param line The string to parse
     *
     * @return {TaskDetails}
     */
    public deserialize(line: string): TaskDetails {
        const { TaskFormatRegularExpressions } = this.symbols;

        // Keep matching and removing special strings from the end of the
        // description in any order. The loop should only run once if the
        // strings are in the expected order after the description.
        // NEW_TASK_FIELD_EDIT_REQUIRED
        let matched: boolean;
        let priority: Priority = Priority.None;
        let startDate: Moment | null = null;
        let scheduledDate: Moment | null = null;
        let dueDate: Moment | null = null;
        let doneDate: Moment | null = null;
        let cancelledDate: Moment | null = null;
        let createdDate: Moment | null = null;
        let recurrenceRule: string = '';
        let recurrence: Recurrence | null = null;
        let onCompletion: string = '';
        let id: string = '';
        let dependsOn: string[] | [] = [];
        // Tags that are removed from the end while parsing, but we want to add them back for being part of the description.
        // In the original task description they are possibly mixed with other components
        // (e.g. #tag1 <due date> #tag2), they do not have to all trail all task components,
        // but eventually we want to paste them back to the task description at the end
        let trailingTags = '';
        // Add a "max runs" failsafe to never end in an endless loop:
        const maxRuns = 20;
        let runs = 0;
        do {
            // NEW_TASK_FIELD_EDIT_REQUIRED
            matched = false;
            const priorityMatch = line.match(TaskFormatRegularExpressions.priorityRegex);
            if (priorityMatch !== null) {
                priority = this.parsePriority(priorityMatch[1]);
                line = line.replace(TaskFormatRegularExpressions.priorityRegex, '').trim();
                matched = true;
            }

            const doneDateMatch = line.match(TaskFormatRegularExpressions.doneDateRegex);
            if (doneDateMatch !== null) {
                doneDate = window.moment(doneDateMatch[1], TaskRegularExpressions.dateFormat);
                line = line.replace(TaskFormatRegularExpressions.doneDateRegex, '').trim();
                matched = true;
            }

            const cancelledDateMatch = line.match(TaskFormatRegularExpressions.cancelledDateRegex);
            if (cancelledDateMatch !== null) {
                cancelledDate = window.moment(cancelledDateMatch[1], TaskRegularExpressions.dateFormat);
                line = line.replace(TaskFormatRegularExpressions.cancelledDateRegex, '').trim();
                matched = true;
            }

            const dueDateMatch = line.match(TaskFormatRegularExpressions.dueDateRegex);
            if (dueDateMatch !== null) {
                dueDate = window.moment(dueDateMatch[1], TaskRegularExpressions.dateFormat);
                line = line.replace(TaskFormatRegularExpressions.dueDateRegex, '').trim();
                matched = true;
            }

            const scheduledDateMatch = line.match(TaskFormatRegularExpressions.scheduledDateRegex);
            if (scheduledDateMatch !== null) {
                scheduledDate = window.moment(scheduledDateMatch[1], TaskRegularExpressions.dateFormat);
                line = line.replace(TaskFormatRegularExpressions.scheduledDateRegex, '').trim();
                matched = true;
            }

            const startDateMatch = line.match(TaskFormatRegularExpressions.startDateRegex);
            if (startDateMatch !== null) {
                startDate = window.moment(startDateMatch[1], TaskRegularExpressions.dateFormat);
                line = line.replace(TaskFormatRegularExpressions.startDateRegex, '').trim();
                matched = true;
            }

            const createdDateMatch = line.match(TaskFormatRegularExpressions.createdDateRegex);
            if (createdDateMatch !== null) {
                createdDate = window.moment(createdDateMatch[1], TaskRegularExpressions.dateFormat);
                line = line.replace(TaskFormatRegularExpressions.createdDateRegex, '').trim();
                matched = true;
            }

            const recurrenceMatch = line.match(TaskFormatRegularExpressions.recurrenceRegex);
            if (recurrenceMatch !== null) {
                // Save the recurrence rule, but *do not parse it yet*.
                // Creating the Recurrence object requires a reference date (e.g. a due date),
                // and it might appear in the next (earlier in the line) tokens to parse
                recurrenceRule = recurrenceMatch[1].trim();
                line = line.replace(TaskFormatRegularExpressions.recurrenceRegex, '').trim();
                matched = true;
            }

            const onCompletionMatch = line.match(TaskFormatRegularExpressions.onCompletionRegex);

            if (onCompletionMatch != null) {
                line = line.replace(TaskFormatRegularExpressions.onCompletionRegex, '').trim();
                onCompletion = onCompletionMatch[1].trim();
                matched = true;
            }

            // Match tags from the end to allow users to mix the various task components with
            // tags. These tags will be added back to the description below
            const tagsMatch = line.match(TaskRegularExpressions.hashTagsFromEnd);
            if (tagsMatch != null) {
                line = line.replace(TaskRegularExpressions.hashTagsFromEnd, '').trim();
                matched = true;
                const tagName = tagsMatch[0].trim();
                // Adding to the left because the matching is done right-to-left
                trailingTags = trailingTags.length > 0 ? [tagName, trailingTags].join(' ') : tagName;
            }

            const idMatch = line.match(TaskFormatRegularExpressions.idRegex);

            if (idMatch != null) {
                line = line.replace(TaskFormatRegularExpressions.idRegex, '').trim();
                id = idMatch[1].trim();
                matched = true;
            }

            const dependsOnMatch = line.match(TaskFormatRegularExpressions.dependsOnRegex);

            if (dependsOnMatch != null) {
                line = line.replace(TaskFormatRegularExpressions.dependsOnRegex, '').trim();
                dependsOn = dependsOnMatch[1]
                    .replace(/ /g, '')
                    .split(',')
                    .filter((item) => item !== '');
                matched = true;
            }

            runs++;
        } while (matched && runs <= maxRuns);

        // Now that we have all the task details, parse the recurrence rule if we found any
        if (recurrenceRule.length > 0) {
            recurrence = Recurrence.fromText({
                recurrenceRuleText: recurrenceRule,
                startDate,
                scheduledDate,
                dueDate,
            });
        }
        // Add back any trailing tags to the description. We removed them so we can parse the rest of the
        // components but now we want them back.
        // The goal is for a task of them form 'Do something #tag1 (due) tomorrow #tag2 (start) today'
        // to actually have the description 'Do something #tag1 #tag2'
        if (trailingTags.length > 0) line += ' ' + trailingTags;

        // NEW_TASK_FIELD_EDIT_REQUIRED
        return {
            description: line,
            priority,
            startDate,
            createdDate,
            scheduledDate,
            dueDate,
            doneDate,
            cancelledDate,
            recurrence,
            onCompletion,
            id,
            dependsOn,
            tags: Task.extractHashtags(line),
        };
    }
}<|MERGE_RESOLUTION|>--- conflicted
+++ resolved
@@ -89,15 +89,8 @@
         doneDateRegex: /✅ *(\d{4}-\d{2}-\d{2})$/u,
         cancelledDateRegex: /❌ *(\d{4}-\d{2}-\d{2})$/u,
         recurrenceRegex: /🔁 ?([a-zA-Z0-9, !]+)$/iu,
-<<<<<<< HEAD
         onCompletionRegex: /🏁 ?([a-zA-Z]+)$/iu,
-        dependsOnRegex: new RegExp(
-            '⛔\uFE0F? *(' + taskIdRegex.source + '( *, *' + taskIdRegex.source + ' *)*)$',
-            'iu',
-        ),
-=======
         dependsOnRegex: new RegExp('⛔\uFE0F? *(' + taskIdSequenceRegex.source + ')$', 'iu'),
->>>>>>> 3c7bcbb6
         idRegex: new RegExp('🆔 *(' + taskIdRegex.source + ')$', 'iu'),
     },
 } as const;
