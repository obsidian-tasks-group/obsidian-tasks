import type { Moment } from 'moment';
<<<<<<< HEAD
=======
import { TaskLayoutOptions } from '../Layout/TaskLayoutOptions';
>>>>>>> a3663e98
import type { TaskLayoutComponent } from '../TaskLayout';
import { TaskLayout } from '../TaskLayout';
import { Recurrence } from '../Recurrence';
import { Priority, Task, TaskRegularExpressions } from '../Task';
import type { TaskDetails, TaskSerializer } from '.';

/* Interface describing the symbols that {@link DefaultTaskSerializer}
 * uses to serialize and deserialize tasks.
 *
 * @export
 * @interface DefaultTaskSerializerSymbols
 */
export interface DefaultTaskSerializerSymbols {
    // NEW_TASK_FIELD_EDIT_REQUIRED
    readonly prioritySymbols: {
        Highest: string;
        High: string;
        Medium: string;
        Low: string;
        Lowest: string;
        None: string;
    };
    readonly startDateSymbol: string;
    readonly createdDateSymbol: string;
    readonly scheduledDateSymbol: string;
    readonly dueDateSymbol: string;
    readonly doneDateSymbol: string;
    readonly cancelledDateSymbol: string;
    readonly recurrenceSymbol: string;
    readonly idSymbol: string;
    readonly blockedBySymbol: string;
    readonly TaskFormatRegularExpressions: {
        priorityRegex: RegExp;
        startDateRegex: RegExp;
        createdDateRegex: RegExp;
        scheduledDateRegex: RegExp;
        dueDateRegex: RegExp;
        doneDateRegex: RegExp;
        cancelledDateRegex: RegExp;
        recurrenceRegex: RegExp;
        idRegex: RegExp;
        blockedByRegex: RegExp;
    };
}

/**
 * A symbol map for obsidian-task's default task style.
 * Uses emojis to concisely convey meaning
 */
export const DEFAULT_SYMBOLS: DefaultTaskSerializerSymbols = {
    // NEW_TASK_FIELD_EDIT_REQUIRED
    prioritySymbols: {
        Highest: '🔺',
        High: '⏫',
        Medium: '🔼',
        Low: '🔽',
        Lowest: '⏬',
        None: '',
    },
    startDateSymbol: '🛫',
    createdDateSymbol: '➕',
    scheduledDateSymbol: '⏳',
    dueDateSymbol: '📅',
    doneDateSymbol: '✅',
    cancelledDateSymbol: '❌',
    recurrenceSymbol: '🔁',
    blockedBySymbol: '⛔️',
    idSymbol: '🆔',
    TaskFormatRegularExpressions: {
        // The following regex's end with `$` because they will be matched and
        // removed from the end until none are left.
        priorityRegex: /([🔺⏫🔼🔽⏬])$/u,
        startDateRegex: /🛫 *(\d{4}-\d{2}-\d{2})$/u,
        createdDateRegex: /➕ *(\d{4}-\d{2}-\d{2})$/u,
        scheduledDateRegex: /[⏳⌛] *(\d{4}-\d{2}-\d{2})$/u,
        dueDateRegex: /[📅📆🗓] *(\d{4}-\d{2}-\d{2})$/u,
        doneDateRegex: /✅ *(\d{4}-\d{2}-\d{2})$/u,
        cancelledDateRegex: /❌ *(\d{4}-\d{2}-\d{2})$/u,
        recurrenceRegex: /🔁 ?([a-zA-Z0-9, !]+)$/iu,
        blockedByRegex: /⛔️ *([a-z0-9]+( *, *[a-z0-9]+ *)*)$/iu,
        idRegex: /🆔 *([a-z0-9]+)$/iu,
    },
} as const;

function symbolAndStringValue(shortMode: boolean, symbol: string, value: string) {
    if (!value) return '';
    return shortMode ? ' ' + symbol : ` ${symbol} ${value}`;
}

function symbolAndDateValue(shortMode: boolean, symbol: string, date: moment.Moment | null) {
    if (!date) return '';
    // We could call symbolAndStringValue() to remove a little code repetition,
    // but doing so would do some wasted date-formatting when in 'short mode',
    // so instead we repeat the check on shortMode value.
    return shortMode ? ' ' + symbol : ` ${symbol} ${date.format(TaskRegularExpressions.dateFormat)}`;
}

export class DefaultTaskSerializer implements TaskSerializer {
    constructor(public readonly symbols: DefaultTaskSerializerSymbols) {}

    /* Convert a task to its string representation
     *
     * @param task The task to serialize
     *
     * @return The string representation of the task
     */
    public serialize(task: Task): string {
        const taskLayoutOptions = new TaskLayoutOptions();
        let taskString = '';
        const shortMode = false;
        for (const component of taskLayoutOptions.shownComponents) {
            taskString += this.componentToString(task, shortMode, component);
        }
        return taskString;
    }

    /**
     * Renders a specific TaskLayoutComponent of the task (its description, priority, etc) as a string.
     */
    public componentToString(task: Task, shortMode: boolean, component: TaskLayoutComponent) {
        const {
            // NEW_TASK_FIELD_EDIT_REQUIRED
            prioritySymbols,
            startDateSymbol,
            createdDateSymbol,
            scheduledDateSymbol,
            doneDateSymbol,
            cancelledDateSymbol,
            recurrenceSymbol,
            dueDateSymbol,
            blockedBySymbol,
            idSymbol,
        } = this.symbols;

        switch (component) {
            // NEW_TASK_FIELD_EDIT_REQUIRED
            case 'description':
                return task.description;
            case 'priority': {
                let priority: string = '';

                if (task.priority === Priority.Highest) {
                    priority = ' ' + prioritySymbols.Highest;
                } else if (task.priority === Priority.High) {
                    priority = ' ' + prioritySymbols.High;
                } else if (task.priority === Priority.Medium) {
                    priority = ' ' + prioritySymbols.Medium;
                } else if (task.priority === Priority.Low) {
                    priority = ' ' + prioritySymbols.Low;
                } else if (task.priority === Priority.Lowest) {
                    priority = ' ' + prioritySymbols.Lowest;
                }
                return priority;
            }
            case 'startDate':
                return symbolAndDateValue(shortMode, startDateSymbol, task.startDate);
            case 'createdDate':
                return symbolAndDateValue(shortMode, createdDateSymbol, task.createdDate);
            case 'scheduledDate':
                if (task.scheduledDateIsInferred) return '';
                return symbolAndDateValue(shortMode, scheduledDateSymbol, task.scheduledDate);
            case 'doneDate':
                return symbolAndDateValue(shortMode, doneDateSymbol, task.doneDate);
            case 'cancelledDate':
                return symbolAndDateValue(shortMode, cancelledDateSymbol, task.cancelledDate);
            case 'dueDate':
                return symbolAndDateValue(shortMode, dueDateSymbol, task.dueDate);
            case 'recurrenceRule':
                if (!task.recurrence) return '';
                return symbolAndStringValue(shortMode, recurrenceSymbol, task.recurrence.toText());
            case 'blockedBy': {
                if (task.blockedBy.length === 0) return '';
                return symbolAndStringValue(shortMode, blockedBySymbol, task.blockedBy.join(','));
            }
            case 'id':
                return symbolAndStringValue(shortMode, idSymbol, task.id);
            case 'blockLink':
                return task.blockLink ?? '';
            default:
                throw new Error(`Don't know how to render task component of type '${component}'`);
        }
    }

    /**
     * Given the string captured in the first capture group of
     *    {@link DefaultTaskSerializerSymbols.TaskFormatRegularExpressions.priorityRegex},
     *    returns the corresponding Priority level.
     *
     * @param p String captured by priorityRegex
     * @returns Corresponding priority if parsing was successful, otherwise {@link Priority.None}
     */
    protected parsePriority(p: string): Priority {
        const { prioritySymbols } = this.symbols;
        switch (p) {
            case prioritySymbols.Lowest:
                return Priority.Lowest;
            case prioritySymbols.Low:
                return Priority.Low;
            case prioritySymbols.Medium:
                return Priority.Medium;
            case prioritySymbols.High:
                return Priority.High;
            case prioritySymbols.Highest:
                return Priority.Highest;
            default:
                return Priority.None;
        }
    }

    /* Parse TaskDetails from the textual description of a {@link Task}
     *
     * @param line The string to parse
     *
     * @return {TaskDetails}
     */
    public deserialize(line: string): TaskDetails {
        const { TaskFormatRegularExpressions } = this.symbols;

        // Keep matching and removing special strings from the end of the
        // description in any order. The loop should only run once if the
        // strings are in the expected order after the description.
        // NEW_TASK_FIELD_EDIT_REQUIRED
        let matched: boolean;
        let priority: Priority = Priority.None;
        let startDate: Moment | null = null;
        let scheduledDate: Moment | null = null;
        let dueDate: Moment | null = null;
        let doneDate: Moment | null = null;
        let cancelledDate: Moment | null = null;
        let createdDate: Moment | null = null;
        let recurrenceRule: string = '';
        let recurrence: Recurrence | null = null;
        let id: string = '';
        let blockedBy: string[] | [] = [];
        // Tags that are removed from the end while parsing, but we want to add them back for being part of the description.
        // In the original task description they are possibly mixed with other components
        // (e.g. #tag1 <due date> #tag2), they do not have to all trail all task components,
        // but eventually we want to paste them back to the task description at the end
        let trailingTags = '';
        // Add a "max runs" failsafe to never end in an endless loop:
        const maxRuns = 20;
        let runs = 0;
        do {
            // NEW_TASK_FIELD_EDIT_REQUIRED
            matched = false;
            const priorityMatch = line.match(TaskFormatRegularExpressions.priorityRegex);
            if (priorityMatch !== null) {
                priority = this.parsePriority(priorityMatch[1]);
                line = line.replace(TaskFormatRegularExpressions.priorityRegex, '').trim();
                matched = true;
            }

            const doneDateMatch = line.match(TaskFormatRegularExpressions.doneDateRegex);
            if (doneDateMatch !== null) {
                doneDate = window.moment(doneDateMatch[1], TaskRegularExpressions.dateFormat);
                line = line.replace(TaskFormatRegularExpressions.doneDateRegex, '').trim();
                matched = true;
            }

            const cancelledDateMatch = line.match(TaskFormatRegularExpressions.cancelledDateRegex);
            if (cancelledDateMatch !== null) {
                cancelledDate = window.moment(cancelledDateMatch[1], TaskRegularExpressions.dateFormat);
                line = line.replace(TaskFormatRegularExpressions.cancelledDateRegex, '').trim();
                matched = true;
            }

            const dueDateMatch = line.match(TaskFormatRegularExpressions.dueDateRegex);
            if (dueDateMatch !== null) {
                dueDate = window.moment(dueDateMatch[1], TaskRegularExpressions.dateFormat);
                line = line.replace(TaskFormatRegularExpressions.dueDateRegex, '').trim();
                matched = true;
            }

            const scheduledDateMatch = line.match(TaskFormatRegularExpressions.scheduledDateRegex);
            if (scheduledDateMatch !== null) {
                scheduledDate = window.moment(scheduledDateMatch[1], TaskRegularExpressions.dateFormat);
                line = line.replace(TaskFormatRegularExpressions.scheduledDateRegex, '').trim();
                matched = true;
            }

            const startDateMatch = line.match(TaskFormatRegularExpressions.startDateRegex);
            if (startDateMatch !== null) {
                startDate = window.moment(startDateMatch[1], TaskRegularExpressions.dateFormat);
                line = line.replace(TaskFormatRegularExpressions.startDateRegex, '').trim();
                matched = true;
            }

            const createdDateMatch = line.match(TaskFormatRegularExpressions.createdDateRegex);
            if (createdDateMatch !== null) {
                createdDate = window.moment(createdDateMatch[1], TaskRegularExpressions.dateFormat);
                line = line.replace(TaskFormatRegularExpressions.createdDateRegex, '').trim();
                matched = true;
            }

            const recurrenceMatch = line.match(TaskFormatRegularExpressions.recurrenceRegex);
            if (recurrenceMatch !== null) {
                // Save the recurrence rule, but *do not parse it yet*.
                // Creating the Recurrence object requires a reference date (e.g. a due date),
                // and it might appear in the next (earlier in the line) tokens to parse
                recurrenceRule = recurrenceMatch[1].trim();
                line = line.replace(TaskFormatRegularExpressions.recurrenceRegex, '').trim();
                matched = true;
            }

            // Match tags from the end to allow users to mix the various task components with
            // tags. These tags will be added back to the description below
            const tagsMatch = line.match(TaskRegularExpressions.hashTagsFromEnd);
            if (tagsMatch != null) {
                line = line.replace(TaskRegularExpressions.hashTagsFromEnd, '').trim();
                matched = true;
                const tagName = tagsMatch[0].trim();
                // Adding to the left because the matching is done right-to-left
                trailingTags = trailingTags.length > 0 ? [tagName, trailingTags].join(' ') : tagName;
            }

            const idMatch = line.match(TaskFormatRegularExpressions.idRegex);

            if (idMatch != null) {
                line = line.replace(TaskFormatRegularExpressions.idRegex, '').trim();
                id = idMatch[1].trim();
                matched = true;
            }

            const blockedByMatch = line.match(TaskFormatRegularExpressions.blockedByRegex);

            if (blockedByMatch != null) {
                line = line.replace(TaskFormatRegularExpressions.blockedByRegex, '').trim();
                blockedBy = blockedByMatch[1]
                    .replace(' ', '')
                    .split(',')
                    .filter((item) => item !== '');
                matched = true;
            }

            runs++;
        } while (matched && runs <= maxRuns);

        // Now that we have all the task details, parse the recurrence rule if we found any
        if (recurrenceRule.length > 0) {
            recurrence = Recurrence.fromText({
                recurrenceRuleText: recurrenceRule,
                startDate,
                scheduledDate,
                dueDate,
            });
        }
        // Add back any trailing tags to the description. We removed them so we can parse the rest of the
        // components but now we want them back.
        // The goal is for a task of them form 'Do something #tag1 (due) tomorrow #tag2 (start) today'
        // to actually have the description 'Do something #tag1 #tag2'
        if (trailingTags.length > 0) line += ' ' + trailingTags;

        // NEW_TASK_FIELD_EDIT_REQUIRED
        return {
            description: line,
            priority,
            startDate,
            createdDate,
            scheduledDate,
            dueDate,
            doneDate,
            cancelledDate,
            recurrence,
            id,
            blockedBy,
            tags: Task.extractHashtags(line),
        };
    }
}<|MERGE_RESOLUTION|>--- conflicted
+++ resolved
@@ -1,10 +1,6 @@
 import type { Moment } from 'moment';
-<<<<<<< HEAD
-=======
 import { TaskLayoutOptions } from '../Layout/TaskLayoutOptions';
->>>>>>> a3663e98
 import type { TaskLayoutComponent } from '../TaskLayout';
-import { TaskLayout } from '../TaskLayout';
 import { Recurrence } from '../Recurrence';
 import { Priority, Task, TaskRegularExpressions } from '../Task';
 import type { TaskDetails, TaskSerializer } from '.';
