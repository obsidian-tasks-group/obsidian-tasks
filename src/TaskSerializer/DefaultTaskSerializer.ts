--- conflicted
+++ resolved
@@ -1,13 +1,10 @@
 import type { Moment } from 'moment';
 import { TaskLayoutComponent, TaskLayoutOptions } from '../Layout/TaskLayoutOptions';
-<<<<<<< HEAD
 import { OnCompletion } from '../Task/OnCompletion';
-import { Priority } from '../Task/Priority';
-=======
 import { Occurrence } from '../Task/Occurrence';
->>>>>>> 645acc0b
 import { Recurrence } from '../Task/Recurrence';
 import { Task } from '../Task/Task';
+import { Priority } from '../Task/Priority';
 import { TaskRegularExpressions } from '../Task/TaskRegularExpressions';
 import type { TaskDetails, TaskSerializer } from '.';
 
