--- conflicted
+++ resolved
@@ -21,6 +21,7 @@
     priority: 'task-priority',
     dueDate: 'task-due',
     startDate: 'task-start',
+    createdDate: 'task-created',
     scheduledDate: 'task-scheduled',
     doneDate: 'task-done',
     recurrenceRule: 'task-recurring',
@@ -113,17 +114,11 @@
     renderDetails: TaskLineRenderDetails,
     parentElement: HTMLElement,
     textRenderer: TextRenderer,
-<<<<<<< HEAD
 ): Promise<AttributesDictionary> {
     let allAttributes: AttributesDictionary = {};
-    const taskLayout = renderDetails.taskLayout ?? new TaskLayout(renderDetails.layoutOptions);
-    // Render and build classes for all the task's visible components
-=======
-) {
-    let taskAsString = '';
     const taskLayout = new TaskLayout(renderDetails.layoutOptions);
     const emojiSerializer = TASK_FORMATS.tasksPluginEmoji.taskSerializer;
->>>>>>> 281f336c
+    // Render and build classes for all the task's visible components
     for (const component of taskLayout.layoutComponents) {
         let componentString = emojiSerializer.componentToString(task, taskLayout, component);
         if (componentString) {
@@ -150,7 +145,6 @@
         }
     }
 
-<<<<<<< HEAD
     // Now build classes for the hidden task components without rendering them
     for (const component of taskLayout.hiddenComponents) {
         const [_, dataAttributes] = getComponentClassesAndData(component, task);
@@ -158,15 +152,6 @@
     }
 
     return allAttributes;
-=======
-    const { debugSettings } = getSettings();
-    if (debugSettings.showTaskHiddenData) {
-        // Add some debug output to enable hidden information in the task to be inspected.
-        taskAsString += `<br>🐛 <b>${task.lineNumber}</b> . ${task.sectionStart} . ${task.sectionIndex} . '<code>${task.originalMarkdown}</code>'<br>'<code>${task.path}</code>' > '<code>${task.precedingHeader}</code>'<br>`;
-    }
-
-    await renderComponentText(parentElement, taskAsString, 'description', task, textRenderer);
->>>>>>> 281f336c
 }
 
 /*
@@ -180,6 +165,11 @@
     textRenderer: TextRenderer,
 ) {
     if (component === 'description') {
+        const { debugSettings } = getSettings();
+        if (debugSettings.showTaskHiddenData) {
+            // Add some debug output to enable hidden information in the task to be inspected.
+            componentString += `<br>🐛 <b>${task.lineNumber}</b> . ${task.sectionStart} . ${task.sectionIndex} . '<code>${task.originalMarkdown}</code>'<br>'<code>${task.path}</code>' > '<code>${task.precedingHeader}</code>'<br>`;
+        }
         await textRenderer(componentString, span, task.path);
 
         // If the task is a block quote, the block quote wraps the p-tag that contains the content.
@@ -241,6 +231,14 @@
             else priorityValue = 'none';
             dataAttributes['taskPriority'] = priorityValue;
             genericClasses.push(LayoutClasses.priority);
+            break;
+        }
+        case 'createdDate': {
+            const date = task.createdDate;
+            if (date) {
+                genericClasses.push(LayoutClasses.createdDate);
+                setDateAttribute(date, 'taskCreated');
+            }
             break;
         }
         case 'dueDate': {
