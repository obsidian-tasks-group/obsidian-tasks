--- conflicted
+++ resolved
@@ -34,11 +34,7 @@
     private _ignoreGlobalQuery: boolean = false;
 
     private readonly hideOptionsRegexp =
-<<<<<<< HEAD
-        /^(hide|show) (task count|backlink|priority|created date|start date|scheduled date|done date|due date|recurrence rule|edit button|postpone button|urgency|tags|depends on|id)/i;
-=======
-        /^(hide|show) (task count|backlink|priority|cancelled date|created date|start date|scheduled date|done date|due date|recurrence rule|edit button|postpone button|urgency|tags)/i;
->>>>>>> 203e4e59
+        /^(hide|show) (task count|backlink|priority|cancelled date|created date|start date|scheduled date|done date|due date|recurrence rule|edit button|postpone button|urgency|tags|depends on|id)/i;
     private readonly shortModeRegexp = /^short/i;
     private readonly fullModeRegexp = /^full/i;
     private readonly explainQueryRegexp = /^explain/i;
@@ -304,10 +300,10 @@
                     this._taskLayoutOptions.hideTags = hide;
                     break;
                 case 'id':
-                    this._layoutOptions.hideId = hide;
+                    this._taskLayoutOptions.hideId = hide;
                     break;
                 case 'depends on':
-                    this._layoutOptions.hideBlockedBy = hide;
+                    this._taskLayoutOptions.hideBlockedBy = hide;
                     break;
                 default:
                     this.setError('do not understand hide/show option', line);
