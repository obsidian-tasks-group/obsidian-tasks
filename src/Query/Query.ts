--- conflicted
+++ resolved
@@ -14,12 +14,8 @@
 import { QueryResult } from './QueryResult';
 
 export class Query implements IQuery {
-<<<<<<< HEAD
-    public source: string;
-=======
     /** Note: source is the raw source, before expanding any placeholders */
     public readonly source: string;
->>>>>>> 9fc111a1
     public readonly filePath: string | undefined;
 
     private _limit: number | undefined = undefined;
