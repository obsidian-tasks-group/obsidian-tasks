--- conflicted
+++ resolved
@@ -31,17 +31,10 @@
     private _ignoreGlobalQuery: boolean = false;
 
     private readonly hideOptionsRegexp =
-<<<<<<< HEAD
-        /^(hide|show) (task count|backlink|priority|created date|start date|scheduled date|done date|due date|recurrence rule|edit button|urgency|tags|depends on|id)/;
-    private readonly shortModeRegexp = /^short/;
-    private readonly explainQueryRegexp = /^explain/;
-    private readonly ignoreGlobalQueryRegexp = /^ignore global query/;
-=======
-        /^(hide|show) (task count|backlink|priority|created date|start date|scheduled date|done date|due date|recurrence rule|edit button|postpone button|urgency|tags)/i;
+        /^(hide|show) (task count|backlink|priority|created date|start date|scheduled date|done date|due date|recurrence rule|edit button|postpone button|urgency|tags|depends on|id)/i;
     private readonly shortModeRegexp = /^short/i;
     private readonly explainQueryRegexp = /^explain/i;
     private readonly ignoreGlobalQueryRegexp = /^ignore global query/i;
->>>>>>> 72b322a7
 
     logger = logging.getLogger('tasks.Query');
     // Used internally to uniquely log each query execution in the console.
