--- conflicted
+++ resolved
@@ -1,9 +1,5 @@
-<<<<<<< HEAD
 import type { ExtendParserHook } from 'QueryRenderer';
 import { LayoutOptions } from '../LayoutOptions';
-=======
-import { LayoutOptions } from '../TaskLayout';
->>>>>>> 0a023c9f
 import type { Task } from '../Task';
 import type { IQuery } from '../IQuery';
 import { getSettings } from '../Config/Settings';
