import type { Task } from '../../Task';
import type { Explanation } from '../Explain/Explanation';
import type { SearchInfo } from '../SearchInfo';

/**
 * A filtering function, that takes a Task object and returns
 * whether it matches a particular filtering instruction.
 *
<<<<<<< HEAD
 * The complete list of tasks is also passed in, to allow the filter
 * to optionally use information from other tasks in the vault.
 * For example, this is needed for filters involving task dependencies.
 */
export type FilterFunction = (task: Task, allTasks: Task[]) => boolean;
=======
 * SearchInfo is being introduced as a Parameter Object, in order to later allow
 * more data to be passed from the Query down in to the individual filters.
 */
export type FilterFunction = (task: Task, searchInfo: SearchInfo) => boolean;
>>>>>>> 1432cd1c

/**
 * A class that represents a parsed filtering instruction from a tasks code block.
 *
 * Currently it provides access to:
 *
 * - The original {@link instruction}
 * - The {@link filterFunction} - a {@link FilterFunction} which tests whether a task matches the filter
 *
 * Later, the plan is to add a human-readable explanation of the filter.
 */
export class Filter {
    readonly instruction: string;
    readonly explanation: Explanation;
    public filterFunction: FilterFunction;

    public constructor(instruction: string, filterFunction: FilterFunction, explanation: Explanation) {
        this.instruction = instruction;
        this.explanation = explanation;
        this.filterFunction = filterFunction;
    }

    public explainFilterIndented(indent: string) {
        const explanation = this.explanation;
        const unindentedExplanation = explanation.asString();
        if (unindentedExplanation === this.instruction) {
            return `${indent}${this.instruction}\n`;
        } else {
            return `${indent}${this.instruction} =>\n${explanation.asString('  ')}\n`;
        }
    }
}<|MERGE_RESOLUTION|>--- conflicted
+++ resolved
@@ -6,18 +6,10 @@
  * A filtering function, that takes a Task object and returns
  * whether it matches a particular filtering instruction.
  *
-<<<<<<< HEAD
- * The complete list of tasks is also passed in, to allow the filter
- * to optionally use information from other tasks in the vault.
- * For example, this is needed for filters involving task dependencies.
- */
-export type FilterFunction = (task: Task, allTasks: Task[]) => boolean;
-=======
  * SearchInfo is being introduced as a Parameter Object, in order to later allow
  * more data to be passed from the Query down in to the individual filters.
  */
 export type FilterFunction = (task: Task, searchInfo: SearchInfo) => boolean;
->>>>>>> 1432cd1c
 
 /**
  * A class that represents a parsed filtering instruction from a tasks code block.
