--- conflicted
+++ resolved
@@ -27,11 +27,8 @@
 import { FolderField } from './Filter/FolderField';
 import { RootField } from './Filter/RootField';
 import { BacklinkField } from './Filter/BacklinkField';
-<<<<<<< HEAD
+import { CancelledDateField } from './Filter/CancelledDateField';
 import { BlockingField } from './Filter/BlockingField';
-=======
-import { CancelledDateField } from './Filter/CancelledDateField';
->>>>>>> 203e4e59
 
 // When parsing a query the fields are tested one by one according to this order.
 // Since BooleanField is a meta-field, which needs to aggregate a few fields together, it is intended to
