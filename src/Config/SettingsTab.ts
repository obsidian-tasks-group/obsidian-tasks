--- conflicted
+++ resolved
@@ -117,7 +117,22 @@
             });
 
         new Setting(containerEl)
-<<<<<<< HEAD
+            .setName('Provide access keys in dialogs')
+            .setDesc(
+                'If the access keys (keyboard shortcuts) for various controls' +
+                    ' in dialog boxes conflict with system keyboard shortcuts' +
+                    ' or assistive technology functionality that is important for you,' +
+                    ' you may want to deactivate them here.',
+            )
+            .addToggle((toggle) => {
+                const settings = getSettings();
+                toggle.setValue(settings.provideAccessKeys).onChange(async (value) => {
+                    updateSettings({ provideAccessKeys: value });
+                    await this.plugin.saveSettings();
+                });
+            });
+
+        new Setting(containerEl)
             .setName('Use filename as date fallback')
             .setDesc('Automatically schedule tasks at the date contained in the filename if no other date is set.')
             .addToggle((toggle) => {
@@ -156,21 +171,5 @@
 
     private static renderFolderArray(folders: string[]): string {
         return folders.join(',');
-=======
-            .setName('Provide access keys in dialogs')
-            .setDesc(
-                'If the access keys (keyboard shortcuts) for various controls' +
-                    ' in dialog boxes conflict with system keyboard shortcuts' +
-                    ' or assistive technology functionality that is important for you,' +
-                    ' you may want to deactivate them here.',
-            )
-            .addToggle((toggle) => {
-                const settings = getSettings();
-                toggle.setValue(settings.provideAccessKeys).onChange(async (value) => {
-                    updateSettings({ provideAccessKeys: value });
-                    await this.plugin.saveSettings();
-                });
-            });
->>>>>>> 63f5eafa
     }
 }