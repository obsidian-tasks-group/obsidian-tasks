import * as RegExpTools from '../lib/RegExpTools';
import { getSettings, updateSettings } from './Settings';

export class GlobalFilter {
    static empty = '';

    static get(): string {
        const { globalFilter } = getSettings();
        return globalFilter;
    }

    static set(value: string) {
        updateSettings({ globalFilter: value });
    }

    static reset() {
        updateSettings({ globalFilter: GlobalFilter.empty });
    }

    static isEmpty(): boolean {
        return GlobalFilter.get() === GlobalFilter.empty;
    }

    static equals(tag: string): boolean {
        return GlobalFilter.get() === tag;
    }

    static includedIn(description: string): boolean {
        const globalFilter = GlobalFilter.get();
        return description.includes(globalFilter);
    }

    static prependTo(description: string): string {
        return GlobalFilter.get() + ' ' + description;
    }

<<<<<<< HEAD
    static shouldPrependToNewTask(line: string): boolean {
        const { autoInsertGlobalFilter } = getSettings();

        return !GlobalFilter.isEmpty() && autoInsertGlobalFilter && !GlobalFilter.includedIn(line);
=======
    static removeAsWordFromDependingOnSettings(description: string): string {
        const { removeGlobalFilter } = getSettings();
        if (removeGlobalFilter) {
            return GlobalFilter.removeAsWordFrom(description);
        }

        return description;
>>>>>>> 33c3096a
    }

    /**
     * Search for the global filter for the purpose of removing it from the description, but do so only
     * if it is a separate word (preceding the beginning of line or a space and followed by the end of line
     * or a space), because we don't want to cut-off nested tags like #task/subtag.
     * If the global filter exists as part of a nested tag, we keep it untouched.
     */
    static removeAsWordFrom(description: string): string {
        if (GlobalFilter.isEmpty()) {
            return description;
        }

        // This matches the global filter (after escaping it) only when it's a complete word
        const theRegExp = RegExp('(^|\\s)' + RegExpTools.escapeRegExp(GlobalFilter.get()) + '($|\\s)', 'ug');

        if (description.search(theRegExp) > -1) {
            description = description.replace(theRegExp, '$1$2').replace('  ', ' ').trim();
        }

        return description;
    }

    static removeAsSubstringFrom(description: string): string {
        const globalFilter = GlobalFilter.get();
        return description.replace(globalFilter, '').trim();
    }
}<|MERGE_RESOLUTION|>--- conflicted
+++ resolved
@@ -34,12 +34,12 @@
         return GlobalFilter.get() + ' ' + description;
     }
 
-<<<<<<< HEAD
     static shouldPrependToNewTask(line: string): boolean {
         const { autoInsertGlobalFilter } = getSettings();
 
         return !GlobalFilter.isEmpty() && autoInsertGlobalFilter && !GlobalFilter.includedIn(line);
-=======
+    }
+
     static removeAsWordFromDependingOnSettings(description: string): string {
         const { removeGlobalFilter } = getSettings();
         if (removeGlobalFilter) {
@@ -47,7 +47,6 @@
         }
 
         return description;
->>>>>>> 33c3096a
     }
 
     /**
