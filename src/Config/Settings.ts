--- conflicted
+++ resolved
@@ -15,9 +15,8 @@
     [id: string]: boolean;
 };
 
-<<<<<<< HEAD
 export type GotoTaskType = 'taskHeading' | 'taskLine';
-=======
+
 /**
  * Interface encapsulating how a Task is written to and read from text
  *
@@ -35,7 +34,6 @@
 } as const;
 
 export type TASK_FORMATS = typeof TASK_FORMATS; // For convenience to make some typing easier
->>>>>>> af485689
 
 export interface Settings {
     globalFilter: string;
@@ -62,13 +60,10 @@
 
     // Tracks the stage of the headings in the settings UI.
     headingOpened: HeadingState;
-<<<<<<< HEAD
 
     // What to do when clicking the task backlink -- open the heading that includes the task or go to the line the task is defined at
     backlinkBehavior: GotoTaskType;
-=======
     debugSettings: DebugSettings;
->>>>>>> af485689
 }
 
 const defaultSettings: Settings = {
@@ -95,11 +90,8 @@
         // setDoneDate: true,
     },
     headingOpened: {},
-<<<<<<< HEAD
+    debugSettings: new DebugSettings(),
     backlinkBehavior: 'taskLine',
-=======
-    debugSettings: new DebugSettings(),
->>>>>>> af485689
 };
 
 let settings: Settings = { ...defaultSettings };
