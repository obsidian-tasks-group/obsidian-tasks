---
layout: default
title: Styling
nav_order: 2
parent: Advanced
has_toc: false
---

# Styling Tasks

Each task entry has CSS styles that allow you to change the look and feel of how the tasks are displayed. The
following styles are available.

| Class                    | Usage                                                                                                          |
| ------------------------ | -------------------------------------------------------------------------------------------------------------- |
| plugin-tasks-query-result| This is applied to the UL used to hold all the tasks, each task is stored in a LI.                             |
| plugin-tasks-list-item   | This is applied to the LI that holds each task and the INPUT element for it.                                   |
| tasks-backlink           | This is applied to the SPAN that wraps the backlink if displayed on the task.                                  |
| tasks-edit               | This is applied to the SPAN that wraps the edit button/icon shown next to the task that opens the task edit UI.|
<<<<<<< HEAD
| task-list-item-checkbox  | This is applied to the INPUT element for the task.                                                             |
=======
| task-list-item-checkbox  | This is applied to the INPUT element for the task.                                                             |
| tasks-group-heading      | This is applied to H4, H5 and H6 group headings                                                                |
>>>>>>> 09758e51
<|MERGE_RESOLUTION|>--- conflicted
+++ resolved
@@ -11,15 +11,11 @@
 Each task entry has CSS styles that allow you to change the look and feel of how the tasks are displayed. The
 following styles are available.
 
-| Class                    | Usage                                                                                                          |
-| ------------------------ | -------------------------------------------------------------------------------------------------------------- |
-| plugin-tasks-query-result| This is applied to the UL used to hold all the tasks, each task is stored in a LI.                             |
-| plugin-tasks-list-item   | This is applied to the LI that holds each task and the INPUT element for it.                                   |
-| tasks-backlink           | This is applied to the SPAN that wraps the backlink if displayed on the task.                                  |
-| tasks-edit               | This is applied to the SPAN that wraps the edit button/icon shown next to the task that opens the task edit UI.|
-<<<<<<< HEAD
-| task-list-item-checkbox  | This is applied to the INPUT element for the task.                                                             |
-=======
-| task-list-item-checkbox  | This is applied to the INPUT element for the task.                                                             |
-| tasks-group-heading      | This is applied to H4, H5 and H6 group headings                                                                |
->>>>>>> 09758e51
+| Class                     | Usage                                                                                                           |
+| ------------------------- | --------------------------------------------------------------------------------------------------------------- |
+| plugin-tasks-query-result | This is applied to the UL used to hold all the tasks, each task is stored in a LI.                              |
+| plugin-tasks-list-item    | This is applied to the LI that holds each task and the INPUT element for it.                                    |
+| tasks-backlink            | This is applied to the SPAN that wraps the backlink if displayed on the task.                                   |
+| tasks-edit                | This is applied to the SPAN that wraps the edit button/icon shown next to the task that opens the task edit UI. |
+| task-list-item-checkbox   | This is applied to the INPUT element for the task.                                                              |
+| tasks-group-heading       | This is applied to H4, H5 and H6 group headings                                                                 |