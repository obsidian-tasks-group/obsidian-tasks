--- conflicted
+++ resolved
@@ -975,11 +975,7 @@
 
 - `path (includes|does not include) <path>`
   - Matches case-insensitive (disregards capitalization).
-<<<<<<< HEAD
-  - Use `{{query.file.path}}` as a placeholder for the path of the file containing the current query.
-=======
   - Use `{{query.file.path}}` or `{{query.file.pathWithoutExtension}}` as a placeholder for the path of the file containing the current query.
->>>>>>> 24b9ee8e
     - For example, `path equals {{query.file.path}}`
     - Useful reading: [[Query Properties]] and [[Placeholders]]
 - `path (regex matches|regex does not match) /<JavaScript-style Regex>/`
@@ -1089,11 +1085,7 @@
 
 - `filename (includes|does not include) <filename>`
   - Matches case-insensitive (disregards capitalization).
-<<<<<<< HEAD
-  - Use `{{query.file.filename}}` as a placeholder for the file name of the file containing the current query.
-=======
   - Use `{{query.file.filename}}`  or `{{query.file.filenameWithoutExtension}}` as a placeholder for the file name of the file containing the current query.
->>>>>>> 24b9ee8e
     - For example, `filename includes {{query.file.filename}}`
     - Useful reading: [[Query Properties]] and [[Placeholders]]
 - `filename (regex matches|regex does not match) /<JavaScript-style Regex>/`
