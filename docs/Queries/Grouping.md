---
publish: true
---

# Grouping

## Basics

> [!released]
Introduced in Tasks 1.6.0.

By default, Tasks displays tasks in a single list.

To divide the matching tasks up with headings, you can add `group by` lines to the query.

## Available grouping properties

You can group by the following properties.

### File locations

1. `path` (the path to the file that contains the task, that is, the folder and the filename)
1. `root` (the top-level folder of the file that contains the task, that is, the first directory in the path, which will be `/` for files in root of the vault)
1. `folder` (the folder to the file that contains the task, which will be `/` for files in root of the vault)
1. `filename` (the link to the file that contains the task, without the `.md` extension)
    - Note that tasks from different notes with the same file name will be grouped together in the same group.

> [!released]
`root` grouping option was introduced in Tasks 1.11.0.

### File contents

1. `backlink` (the text that would be shown in the task's [[Backlinks|backlink]], combining the task's file name and heading, but with no link added)
1. `heading` (the heading preceding the task, or `(No heading)` if there are no headings in the file)

### Task date properties

1. `created`
    - The created date of the task, including the week-day, or `No created date`.
1. `start`
    - The start date of the task, including the week-day, or `No start date`.
1. `scheduled`
    - The scheduled date of the task, including the week-day, or `No scheduled date`.
1. `due`
    - The due date of the task, including the week-day, or `No due date`.
1. `done`
    - The done date of the task, including the week-day, or `No done date`.
1. `happens`
    - The earliest of start date, scheduled date, and due date, including the week-day, or `No happens date` if none of those are set.

> [!released]
`happens` grouping option was introduced in Tasks 1.11.0.<br>
`created` grouping option was introduced in Tasks 2.0.0.

### Task statuses

1. `status` (Done or Todo, which is capitalized for visibility in the headings)
    - Note that the Done group is displayed before the Todo group,
      which differs from the Sorting ordering of this property.
1. `status.name`
    - This groups by the names you give to your custom statuses, in alphabetical order.
1. `status.type`
    - This groups by the types you have given to your custom statuses.
    - In order to impose a useful sort order, the types are prefixed with a number, so the groups will appear in this order, and with these group names:
        - `1 IN_PROGRESS`
        - `2 TODO`
        - `3 DONE`
        - `4 CANCELLED`
        - `5 NON_TASK`

> [!released]
`group by status.name` and `group by status.type` were introduced in Tasks 1.23.0.

For more information, including adding your own customised statuses, see [[Statuses]].

### Other task properties

1. `priority`
    - The priority of the task, namely one of:
        - `Priority 0: Highest`
        - `Priority 1: High`
        - `Priority 2: Medium`
        - `Priority 3: None`
        - `Priority 4: Low`
<<<<<<< HEAD
        - `Priority 5: Lowest`
=======
1. `urgency` ([[Urgency|urgency]])
    - Currently, the groups run from the lowest urgency to highest.
    - You can reverse this with `group by urgency reverse`.
    - In a future release, the default group order will become from the highest urgency to lowest.
>>>>>>> 46ef3226
1. `recurring`
    - Whether the task is recurring: either `Recurring` or `Not Recurring`.
1. `recurrence`
    - The recurrence rule of the task, for example `every week on Sunday`, or `None` for non-recurring tasks.
    - Note that the text displayed is generated programmatically and standardised, and so may not exactly match the text in any manually typed tasks. For example, a task with `🔁 every Sunday` is grouped in `every week on Sunday`.
1. `tags`
    - The tags of the tasks or `(No tags)`. If the task has multiple tags, it will show up under every tag.

> [!released]
>
> - `start`, `scheduled`, `due` and `done` grouping options were introduced in Tasks 1.7.0.<br>
> - `tags` grouping option was introduced in Tasks 1.10.0.<br>
> - `priority`, `recurring` and `recurrence` grouping options were introduced in Tasks 1.11.0.
> - `urgency` grouping option was introduced in Tasks 3.6.0.

## Multiple groups

You can add multiple `group by` query options, each on an extra line.
This will create nested groups.
The first group has the highest priority.

Each subsequent `group by` will generate a new heading-level within the existing grouping:

- First `group by` is displayed as `h4` headings
- Second `group by` is displayed as `h5` headings
- Third and subsequent `group by` are displayed as `h6` headings

See the [screenshots below](#screenshots) for how this looks in practice.

> [!info]
> Headings are displayed in case-sensitive alphabetical order, not the original order.

## Reversing groups

> [!released]
> Reversing of group headings was introduced in Tasks 3.7.0.

After the name of the property that you want to group by, you can add the `reverse` keyword.
If given, the group headings will be reversed for that property.

For example:

- `group by due` will sort the group headings:
  - from **oldest** due date first...
  - to **newest** due date last
- `group by due reverse` will sort the group headings:
  - from **newest** due date first...
  - to **oldest** due date last

> [!tip]
> The `reverse` keyword controls the order that group headings are displayed.
>
> The [[Sorting|sort by]] facility, by contrast, controls the order in which displays are displayed *inside* each group.

## Notes

> [!info]
> The order of operations ensures that grouping does not modify which tasks are displayed, for example when the `limit` option is used:
>
> 1. all the filter instructions are run
> 1. then any sorting instructions are run
> 1. then any `limit` instructions are run
> 1. then finally any grouping instructions are run

---

## Screenshots

### Before

Here is an example Tasks result, without any `group by` commands:

![Tasks Ungrouped](../images/tasks_ungrouped.png)
Tasks not grouped.

### After

And here is what this might look like, when grouped by folder, filename and heading:

![Tasks Grouped](../images/tasks_grouped.png)
Tasks grouped.

---

## Examples

Give me three levels of grouping, to indicate the locations of my tasks:

    ```tasks
    not done
    group by folder
    group by filename
    group by heading
    ```

Show me tasks I need to do today - and put today's tasks first, for visibility:

    ```tasks
    not done
    due before tomorrow
    group by due reverse
    ```<|MERGE_RESOLUTION|>--- conflicted
+++ resolved
@@ -82,14 +82,11 @@
         - `Priority 2: Medium`
         - `Priority 3: None`
         - `Priority 4: Low`
-<<<<<<< HEAD
         - `Priority 5: Lowest`
-=======
 1. `urgency` ([[Urgency|urgency]])
     - Currently, the groups run from the lowest urgency to highest.
     - You can reverse this with `group by urgency reverse`.
     - In a future release, the default group order will become from the highest urgency to lowest.
->>>>>>> 46ef3226
 1. `recurring`
     - Whether the task is recurring: either `Recurring` or `Not Recurring`.
 1. `recurrence`
