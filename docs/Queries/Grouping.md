--- conflicted
+++ resolved
@@ -532,13 +532,9 @@
 
 Since Tasks 4.7.0, the query's file path can be used in custom groups.
 
-<<<<<<< HEAD
-- It must be quoted: `'{{query.file.folder}}'`
-=======
 - It must be quoted:
   - `'{{query.file.path}}'` or
   - `'{{query.file.pathWithoutExtension}}'` (since Tasks X.Y.Z)
->>>>>>> 24b9ee8e
 - Beware if using placeholder text in regular expressions: Any special characters in filenames would need to be escaped.
 - Useful reading: [[Query Properties]] and [[Placeholders]].
 
@@ -608,13 +604,9 @@
 
 Since Tasks 4.7.0, the query's file name can be used in custom groups.
 
-<<<<<<< HEAD
-- It must be quoted: `'{{query.file.filename}}'`
-=======
 - It must be quoted:
   - `'{{query.file.filename}}'` or
   - `'{{query.file.filenameWithoutExtension}}'` (since Tasks X.Y.Z)
->>>>>>> 24b9ee8e
 - Beware if using placeholder text in regular expressions: Any special characters in filenames would need to be escaped.
 - Useful reading: [[Query Properties]] and [[Placeholders]].
 
