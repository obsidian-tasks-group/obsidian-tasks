---
layout: default
title: Sorting
nav_order: 2
parent: Queries
---

# Sorting

{: .no_toc }

<details open markdown="block">
  <summary>
    Table of contents
  </summary>
  {: .text-delta }
1. TOC
{:toc}
</details>

---

## Basics

By default Tasks sorts tasks by [a calculated score we call "urgency"]({{ site.baseurl }}{% link advanced/urgency.md %}).

To sort the results of a query different from the default, you must add at least one `sort by` line to the query.

You can sort tasks by the following properties:

1. `urgency` ([urgency]({{ site.baseurl }}{% link advanced/urgency.md %}))
2. `status` (done or todo)
3. `priority` (priority of the task; "low" is below "none")
4. `start` (the date when the task starts)
<<<<<<< HEAD
5. `scheduled` (the date when the task is scheduled)
6. `due` (the date when the task is due)
7. `done` (the date when the task was done)
8. `path` (the path to the file that contains the task)
9. `description` (the description of the task)
10. `tag` (the description of the task)
=======
2. `scheduled` (the date when the task is scheduled)
2. `due` (the date when the task is due)
5. `done` (the date when the task was done)
6. `path` (the path to the file that contains the task)
7. `description` (the description of the task)
8. `tags` (the tags associated with the task)
>>>>>>> a2104cc6

You can add multiple `sort by` query options, each on an extra line.
The first sort has the highest priority.
Each subsequent `sort` will sort within the existing sorting.

<div class="code-example" markdown="1">
Info
{: .label .label-blue }
If you want tasks to be sorted the way they were sorted before urgency was introduced,
add the following `sort` expressions to your queries:

    ```tasks
    sort by status
    sort by due
    sort by path
    ```

---

Info
{: .label .label-blue }
Sorting by description should take into account `[[Links]]` and `[Links with an|Alias]` (note pipe).
It should also take into account `*italics*` and `==highlights==`.
It sorts by the text that's visible in preview mode.
</div>

## Reverse sorting

After the name of the property that you want to sort by, you can add the `reverse` keyword.
If given, the sort order will be reverse for that property.

Note that `reverse` will reverse the entire result set.
For example, when you `sort by done reverse` and your query results contain tasks that do not have a done date, then those tasks without a done date will be listed first.

## Tag sorting

If you want to sort by tags, by default it will sort by the first tag found in the description. If you want to sort by a tag that comes after that then you can specify the index at the end of the query. All tasks should have the same amount of tags for optimal sorting and the tags in the same order. The index starts from 1 which is also the default.

For example this query will sort by the second tag found in the description.

    ```tasks
    sort by tag 2
    ```

---

## Examples

    ```tasks
    not done
    due today
    sort by due
    ```

    ```tasks
    done
    sort by done reverse
    ```

    ```tasks
    not done
    due before next monday
    sort by status
    sort by description reverse
    sort by path
    ```<|MERGE_RESOLUTION|>--- conflicted
+++ resolved
@@ -32,21 +32,12 @@
 2. `status` (done or todo)
 3. `priority` (priority of the task; "low" is below "none")
 4. `start` (the date when the task starts)
-<<<<<<< HEAD
 5. `scheduled` (the date when the task is scheduled)
 6. `due` (the date when the task is due)
 7. `done` (the date when the task was done)
 8. `path` (the path to the file that contains the task)
 9. `description` (the description of the task)
 10. `tag` (the description of the task)
-=======
-2. `scheduled` (the date when the task is scheduled)
-2. `due` (the date when the task is due)
-5. `done` (the date when the task was done)
-6. `path` (the path to the file that contains the task)
-7. `description` (the description of the task)
-8. `tags` (the tags associated with the task)
->>>>>>> a2104cc6
 
 You can add multiple `sort by` query options, each on an extra line.
 The first sort has the highest priority.
