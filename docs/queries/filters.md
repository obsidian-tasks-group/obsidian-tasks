---
layout: default
title: Filters
nav_order: 1
parent: Queries
---

# Filters

{: .no_toc }

<details open markdown="block">
  <summary>
    Table of contents
  </summary>
  {: .text-delta }
1. TOC
{:toc}
</details>

---

## Dates

`<date>` filters can be given in natural language or in formal notation.
The following are some examples of valid `<date>` filters as inspiration:

- `2021-05-05`
- `today`
- `tomorrow`
- `next monday`
- `last friday`
- `in two weeks`

Note that if it is Wednesday and you write `tuesday`, Tasks assumes you mean "yesterday", as that is the closest Tuesday.
Use `next tuesday` instead if you mean "next tuesday".

When the day changes, relative dates like `due today` are re-evaluated so that the list stays up-to-date.

---

## Matching

All filters of a query have to match in order for a task to be listed.
This means you cannot show tasks that have "GitHub in the path and have no due date or are due after 2021-04-04".
Instead you would have two queries, one for each condition:

    ### Not due

    ```tasks
    no due date
    path includes GitHub
    ```

    ### Due after 2021-04-04

    ```tasks
    due after 2021-04-04
    path includes GitHub
    ```

---

## List of Available Filters

### Done Date

- `done`
- `not done`
- `done (before|after|on) <date>`

### Priority

- `priority is (above|below)? (low|none|medium|high)`

#### Examples

{: .no_toc }

    ```tasks
    not done
    priority is above none
    ```

    ```tasks
    priority is high
    ```

### Start Date

- `no start date`
- `has start date`
- `starts (before|after|on) <date>`

When filtering queries by [start date]({{ site.baseurl }}{% link getting-started/dates.md %}#-start),
the result will include tasks without a start date.
This way, you can use the start date as a filter to filter out any tasks that you cannot yet work on.

Such filter could be:

    ```tasks
    starts before tomorrow
    ```

### Scheduled Date

- `no scheduled date`
- `has scheduled date`
- `scheduled (before|after|on) <date>`

### Due Date

- `no due date`
- `has due date`
- `due (before|after|on) <date>`

### Happens

- `happens (before|after|on) <date>`

`happens` returns any task for a matching start date, scheduled date, _or_ due date.
For example, `happens before tomorrow` will return all tasks that are starting, scheduled, or due earlier than tomorrow.
If a task starts today and is due in a week from today, `happens before tomorrow` will match,
because the tasks starts before tomorrow. Only one of the dates needs to match.

### Recurrence

- `is recurring`
- `is not recurring`

### File Path

- `path (includes|does not include) <path>`
  - Matches case-insensitive (disregards capitalization).

### Description

- `description (includes|does not include) <string>`
  - Matches case-insensitive (disregards capitalization).
  - Disregards the global filter when matching.

### Heading

- `heading (includes|does not include) <string>`
  - Whether or not the heading preceding the task includes the given string.
  - Always tries to match the closest heading above the task, regardless of heading level.
  - `does not include` will match a task that does not have a preceding heading in its file.
  - Matches case-insensitive (disregards capitalization).

### Sub-Items

- `exclude sub-items`
<<<<<<< HEAD
  - When this is set, the result list will only include tasks that are not indented in their file. It will only show tasks that are top level list items in their list.
=======
  - When this is set, the result list will only include tasks that are not indented in their file. It will only show tasks that are top level list items in their list.

### Tags

- `tags (include|do not include) <tag>` (Alternative grammar `tag (includes|does not include) <tag>` matching description syntax)
  - Matches case-insensitive (disregards capitalization).
  - Disregards the global filter when matching.
  - The `#` is optional on the tag so `#home` and `home` will work to match `#home`.
  - The match is partial so `tags include foo` will match `#foo/bar` and `#foo-bar`.

#### Tag Query Examples

- `tags include #todo`
- `tags do not include #todo`
>>>>>>> a2104cc6
<|MERGE_RESOLUTION|>--- conflicted
+++ resolved
@@ -150,9 +150,6 @@
 ### Sub-Items
 
 - `exclude sub-items`
-<<<<<<< HEAD
-  - When this is set, the result list will only include tasks that are not indented in their file. It will only show tasks that are top level list items in their list.
-=======
   - When this is set, the result list will only include tasks that are not indented in their file. It will only show tasks that are top level list items in their list.
 
 ### Tags
@@ -166,5 +163,4 @@
 #### Tag Query Examples
 
 - `tags include #todo`
-- `tags do not include #todo`
->>>>>>> a2104cc6
+- `tags do not include #todo`