---
layout: default
title: Filters
nav_order: 1
parent: Queries
---

# Filters

{: .no_toc }

<details open markdown="block">
  <summary>
    Table of contents
  </summary>
  {: .text-delta }
1. TOC
{:toc}
</details>

---

## Dates

`<date>` filters can be given in natural language or in formal notation.
The following are some examples of valid `<date>` filters as inspiration:

-   `2021-05-05`
-   `today`
-   `tomorrow`
-   `next monday`
-   `last friday`
-   `in two weeks`

Note that if it is Wednesday and you write `tuesday`, Tasks assumes you mean "yesterday", as that is the closest Tuesday.
Use `next tuesday` instead if you mean "next tuesday".

When the day changes, relative dates like `due today` are re-evaluated so that the list stays up-to-date.

---

## Matching

All filters of a query have to match in order for a task to be listed.
This means you cannot show tasks that have "GitHub in the path and have no due date or are due after 2021-04-04".
Instead you would have two queries, one for each condition:

    ### Not due

    ```tasks
    no due date
    path includes GitHub
    ```

    ### Due after 2021-04-04

    ```tasks
    due after 2021-04-04
    path includes GitHub
    ```

To create more complex matching rules, see [Include and Exclude Filters](../advanced/include-exclude.md).

---

## List of Available Filters

### Done Date

-   `done`
-   `not done`
-   `done (before|after|on) <date>`

### Priority

-   `priority is (above|below)? (low|none|medium|high)`

#### Examples

{: .no_toc }

    ```tasks
    not done
    priority is above none
    ```

    ```tasks
    priority is high
    ```

### Start Date

-   `no start date`
-   `starts (before|after|on) <date>`

When filtering queries by [start date]({{ site.baseurl }}{% link getting-started/dates.md %}#-start),
the result will include tasks without a start date.
This way, you can use the start date as a filter to filter out any tasks that you cannot yet work on.

Such filter could be:

    ```tasks
    starts before tomorrow
    ```

### Scheduled Date

-   `no scheduled date`
-   `scheduled (before|after|on) <date>`

### Due Date

-   `no due date`
-   `due (before|after|on) <date>`

### Happens

-   `happens (before|after|on) <date>`

`happens` returns any task for a matching start date, scheduled date, _or_ due date.
For example, `happens before tomorrow` will return all tasks that are starting, scheduled, or due earlier than tomorrow.
If a task starts today and is due in a week from today, `happens before tomorrow` will match,
because the tasks starts before tomorrow. Only one of the dates needs to match.

### Recurrence

<<<<<<< HEAD
- `is recurring <string>?`
- `is not recurring`
=======
-   `is recurring`
-   `is not recurring`
>>>>>>> 54a20642

Tasks can filtered by a specific recurrence rule by specifying `<string>`. For example:

    ```tasks
    is recurring every day
    ```

### File Path

-   `path (includes|does not include) <path>`
    -   Matches case-insensitive (disregards capitalization).

### Description

-   `description (includes|does not include) <string>`
    -   Matches case-insensitive (disregards capitalization).
    -   Disregards the global filter when matching.

### Heading

-   `heading (includes|does not include) <string>`
    -   Whether or not the heading preceding the task includes the given string.
    -   Always tries to match the closest heading above the task, regardless of heading level.
    -   `does not include` will match a task that does not have a preceding heading in its file.
    -   Matches case-insensitive (disregards capitalization).

### Sub-Items

-   `exclude sub-items`
    -   When this is set, the result list will only include tasks that are not indented in their file. It will only show tasks that are top level list items in their list.<|MERGE_RESOLUTION|>--- conflicted
+++ resolved
@@ -124,13 +124,8 @@
 
 ### Recurrence
 
-<<<<<<< HEAD
 - `is recurring <string>?`
 - `is not recurring`
-=======
--   `is recurring`
--   `is not recurring`
->>>>>>> 54a20642
 
 Tasks can filtered by a specific recurrence rule by specifying `<string>`. For example:
 
